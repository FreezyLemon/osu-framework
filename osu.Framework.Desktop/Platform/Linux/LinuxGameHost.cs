﻿// Copyright (c) 2007-2016 ppy Pty Ltd <contact@ppy.sh>.
// Licensed under the MIT Licence - https://raw.githubusercontent.com/ppy/osu-framework/master/LICENCE

using System.Collections.Generic;
using osu.Framework.Desktop.Input.Handlers.Keyboard;
using osu.Framework.Desktop.Input.Handlers.Mouse;
using osu.Framework.Input.Handlers;
using OpenTK.Graphics;

namespace osu.Framework.Desktop.Platform.Linux
{
    public class LinuxGameHost : DesktopGameHost
    {
<<<<<<< HEAD
        private OpenTKKeyboardHandler keyboardHandler = new OpenTKKeyboardHandler();
    
        internal LinuxGameHost(GraphicsContextFlags flags, string gameName)
=======
        internal LinuxGameHost(GraphicsContextFlags flags, string gameName, bool bindIPC = false) : base(bindIPC)
>>>>>>> d6aa97a8
        {
            Window = new DesktopGameWindow();
            Window.WindowStateChanged += (sender, e) =>
            {
                if (Window.WindowState != OpenTK.WindowState.Minimized)
                    OnActivated(sender, e);
                else
                    OnDeactivated(sender, e);
            };
            Window.KeyPress += (sender, e) => keyboardHandler.OnCharacterInput(e.KeyChar);
            Storage = new LinuxStorage(gameName);
        }

        public override IEnumerable<InputHandler> GetInputHandlers()
        {
            return new InputHandler[] { new OpenTKMouseHandler(), keyboardHandler };
        }
    }
}
<|MERGE_RESOLUTION|>--- conflicted
+++ resolved
@@ -1,39 +1,34 @@
-﻿// Copyright (c) 2007-2016 ppy Pty Ltd <contact@ppy.sh>.
-// Licensed under the MIT Licence - https://raw.githubusercontent.com/ppy/osu-framework/master/LICENCE
-
-using System.Collections.Generic;
-using osu.Framework.Desktop.Input.Handlers.Keyboard;
-using osu.Framework.Desktop.Input.Handlers.Mouse;
-using osu.Framework.Input.Handlers;
-using OpenTK.Graphics;
-
-namespace osu.Framework.Desktop.Platform.Linux
-{
-    public class LinuxGameHost : DesktopGameHost
-    {
-<<<<<<< HEAD
-        private OpenTKKeyboardHandler keyboardHandler = new OpenTKKeyboardHandler();
-    
-        internal LinuxGameHost(GraphicsContextFlags flags, string gameName)
-=======
-        internal LinuxGameHost(GraphicsContextFlags flags, string gameName, bool bindIPC = false) : base(bindIPC)
->>>>>>> d6aa97a8
-        {
-            Window = new DesktopGameWindow();
-            Window.WindowStateChanged += (sender, e) =>
-            {
-                if (Window.WindowState != OpenTK.WindowState.Minimized)
-                    OnActivated(sender, e);
-                else
-                    OnDeactivated(sender, e);
-            };
-            Window.KeyPress += (sender, e) => keyboardHandler.OnCharacterInput(e.KeyChar);
-            Storage = new LinuxStorage(gameName);
-        }
-
-        public override IEnumerable<InputHandler> GetInputHandlers()
-        {
-            return new InputHandler[] { new OpenTKMouseHandler(), keyboardHandler };
-        }
-    }
-}
+﻿// Copyright (c) 2007-2016 ppy Pty Ltd <contact@ppy.sh>.
+// Licensed under the MIT Licence - https://raw.githubusercontent.com/ppy/osu-framework/master/LICENCE
+
+using System.Collections.Generic;
+using osu.Framework.Desktop.Input.Handlers.Keyboard;
+using osu.Framework.Desktop.Input.Handlers.Mouse;
+using osu.Framework.Input.Handlers;
+using OpenTK.Graphics;
+
+namespace osu.Framework.Desktop.Platform.Linux
+{
+    public class LinuxGameHost : DesktopGameHost
+    {
+        private OpenTKKeyboardHandler keyboardHandler = new OpenTKKeyboardHandler();
+        internal LinuxGameHost(GraphicsContextFlags flags, string gameName, bool bindIPC = false) : base(bindIPC)
+        {
+            Window = new DesktopGameWindow();
+            Window.WindowStateChanged += (sender, e) =>
+            {
+                if (Window.WindowState != OpenTK.WindowState.Minimized)
+                    OnActivated(sender, e);
+                else
+                    OnDeactivated(sender, e);
+            };
+            Window.KeyPress += (sender, e) => keyboardHandler.OnCharacterInput(e.KeyChar);
+            Storage = new LinuxStorage(gameName);
+        }
+
+        public override IEnumerable<InputHandler> GetInputHandlers()
+        {
+            return new InputHandler[] { new OpenTKMouseHandler(), keyboardHandler };
+        }
+    }
+}