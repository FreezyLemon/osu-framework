--- conflicted
+++ resolved
@@ -703,13 +703,9 @@
             finally
             {
                 // Close the window and stop all threads
-<<<<<<< HEAD
-                PerformExit(true);
+                performExit(true);
 
                 host_running_mutex.Release();
-=======
-                performExit(true);
->>>>>>> 269c6c63
             }
         }
 
