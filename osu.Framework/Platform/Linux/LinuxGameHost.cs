--- conflicted
+++ resolved
@@ -48,11 +48,8 @@
             }
         }
 
-<<<<<<< HEAD
-=======
         protected override IWindow CreateWindow(GraphicsSurfaceType preferredSurface) => new SDL2DesktopWindow(preferredSurface);
 
->>>>>>> 8d3d576c
         protected override ReadableKeyCombinationProvider CreateReadableKeyCombinationProvider() => new LinuxReadableKeyCombinationProvider();
     }
 }