--- conflicted
+++ resolved
@@ -1,443 +1,438 @@
-﻿// Copyright (c) 2007-2016 ppy Pty Ltd <contact@ppy.sh>.
-// Licensed under the MIT Licence - https://raw.githubusercontent.com/ppy/osu-framework/master/LICENCE
-
-using System;
-using System.Diagnostics;
-using System.Collections.Generic;
-using System.Drawing;
-using System.IO;
-using System.Reflection;
-using System.Runtime;
-using System.Threading;
-using System.Windows.Forms;
-using osu.Framework.Allocation;
-using osu.Framework.Graphics;
-using osu.Framework.Graphics.Containers;
-using osu.Framework.Graphics.OpenGL;
-using osu.Framework.Input;
-using osu.Framework.Input.Handlers;
-using osu.Framework.Statistics;
-using osu.Framework.Threading;
-using osu.Framework.Timing;
-using OpenTK;
-using OpenTK.Graphics.OpenGL;
-<<<<<<< HEAD
-using osu.Framework.Cached;
-using osu.Framework.Graphics.Primitives;
-
-=======
-using osu.Framework.Cached;
-
->>>>>>> 35842216
-namespace osu.Framework.Platform
-{
-    public abstract class BasicGameHost : Container
-    {
-        public BasicGameWindow Window;
-
-        public abstract GLControl GLControl { get; }
-
-        private bool isActive;
-        public bool IsActive
-        {
-            get
-            {
-                return isActive;
-            }
-
-            protected set
-            {
-                if (isActive == value)
-                    return;
-
-                isActive = value;
-
-                if (isActive)
-                {
-                    MaximumUpdateHz = ActiveUpdateHz;
-                    MaximumDrawHz = ActiveDrawHz;
-
-                    Activated?.Invoke(this, EventArgs.Empty);
-                }
-                else
-                {
-                    MaximumUpdateHz = InactiveUpdateHz;
-                    MaximumDrawHz = InactiveDrawHz;
-
-                    Deactivated?.Invoke(this, EventArgs.Empty);
-                }
-            }
-        }
-
-        public event EventHandler Activated;
-        public event EventHandler Deactivated;
-        public event Func<bool> Exiting;
-        public event Action Exited;
-
-        public virtual BasicStorage Storage { get; protected set; }
-
-        public override bool IsVisible => true;
-
-        private static Thread updateThread;
-        private static Thread drawThread;
-        private static Thread startupThread = Thread.CurrentThread;
-
-        internal static Thread DrawThread => drawThread;
-        internal static Thread UpdateThread => updateThread?.IsAlive ?? false ? updateThread : startupThread;
-
-        internal FramedClock InputClock = new FramedClock();
-
-        internal ThrottledFrameClock UpdateClock = new ThrottledFrameClock();
-
-        private int activeUpdateHz = 1000;
-        public int ActiveUpdateHz
-        {
-            get
-            {
-                return activeUpdateHz;
-            }
-
-            set
-            {
-                activeUpdateHz = value;
-                if (IsActive)
-                    MaximumUpdateHz = activeUpdateHz;
-            }
-        }
-
-        private int inactiveUpdateHz = 30;
-        public int InactiveUpdateHz
-        {
-            get
-            {
-                return inactiveUpdateHz;
-            }
-
-            set
-            {
-                inactiveUpdateHz = value;
-                if (!IsActive)
-                    MaximumUpdateHz = inactiveUpdateHz;
-            }
-        }
-
-        public int MaximumUpdateHz
-        {
-            get { return UpdateClock.MaximumUpdateHz; }
-            set { UpdateClock.MaximumUpdateHz = value; }
-        }
-
-        internal ThrottledFrameClock DrawClock = new ThrottledFrameClock();
-
-        private int activeDrawHz = 144;
-        public int ActiveDrawHz
-        {
-            get
-            {
-                return activeDrawHz;
-            }
-
-            set
-            {
-                activeDrawHz = value;
-                if (IsActive)
-                    MaximumDrawHz = activeDrawHz;
-            }
-        }
-
-        private int inactiveDrawHz = 30;
-        public int InactiveDrawHz
-        {
-            get
-            {
-                return inactiveDrawHz;
-            }
-
-            set
-            {
-                inactiveDrawHz = value;
-                if (!IsActive)
-                    MaximumDrawHz = inactiveDrawHz;
-            }
-        }
-
-        public int MaximumDrawHz
-        {
-            get { return DrawClock.MaximumUpdateHz; }
-            set { DrawClock.MaximumUpdateHz = value; }
-        }
-
-        internal PerformanceMonitor InputMonitor;
-        internal PerformanceMonitor UpdateMonitor;
-        internal PerformanceMonitor DrawMonitor;
-
-        //null here to construct early but bind to thread late.
-        public Scheduler InputScheduler = new Scheduler(null);
-        protected Scheduler UpdateScheduler = new Scheduler(null);
-
-        protected override IFrameBasedClock Clock => UpdateClock;
-
-        protected int MaximumFramesPerSecond
-        {
-            get { return UpdateClock.MaximumUpdateHz; }
-            set { UpdateClock.MaximumUpdateHz = value; }
-        }
-
-        public abstract TextInputSource TextInput { get; }
-
-        public Cached<string> fullPathBacking = new Cached<string>();
-        public string FullPath => fullPathBacking.EnsureValid() ? fullPathBacking.Value : fullPathBacking.Refresh(() =>
-        {
-            string codeBase = Assembly.GetExecutingAssembly().CodeBase;
-            UriBuilder uri = new UriBuilder(codeBase);
-            return Uri.UnescapeDataString(uri.Path);
-        });
-
-        private UserInputManager inputManager;
-
-        protected override Container Content => inputManager;
-
-        public BasicGameHost()
-        {
-            InputMonitor = new PerformanceMonitor(InputClock) { HandleGC = false };
-            UpdateMonitor = new PerformanceMonitor(UpdateClock);
-            DrawMonitor = new PerformanceMonitor(DrawClock);
-
-            Environment.CurrentDirectory = Path.GetDirectoryName(FullPath);
-
-            IsActive = true;
-
-            AddInternal(inputManager = new UserInputManager(this));
-        }
-
-        protected virtual void OnActivated(object sender, EventArgs args)
-        {
-            UpdateScheduler.Add(delegate
-            {
-                IsActive = true;
-            });
-        }
-
-        protected virtual void OnDeactivated(object sender, EventArgs args)
-        {
-            UpdateScheduler.Add(delegate
-            {
-                IsActive = false;
-            });
-        }
-
-        protected virtual bool OnExitRequested()
-        {
-            if (ExitRequested) return false;
-
-            bool? response = null;
-
-            UpdateScheduler.Add(delegate
-            {
-                response = Exiting?.Invoke() == true;
-            });
-
-            //wait for a potentially blocking response
-            while (!response.HasValue)
-                Thread.Sleep(1);
-
-            if (response.Value)
-                return true;
-
-            ExitRequested = true;
-            while (threadsRunning)
-                Thread.Sleep(1);
-
-            return false;
-        }
-
-        protected virtual void OnExited()
-        {
-            Exited?.Invoke();
-        }
-
-        protected TripleBuffer<DrawNode> DrawRoots = new TripleBuffer<DrawNode>();
-
-        private void updateLoop()
-        {
-            //this was added due to the dependency on GLWrapper.MaxTextureSize begin initialised.
-            while (!GLWrapper.IsInitialized)
-                Thread.Sleep(1);
-
-            while (!ExitRequested)
-            {
-                UpdateMonitor.NewFrame();
-
-                using (UpdateMonitor.BeginCollecting(PerformanceCollectionType.Scheduler))
-                {
-                    UpdateScheduler.Update();
-                }
-
-                using (UpdateMonitor.BeginCollecting(PerformanceCollectionType.Update))
-                {
-                    UpdateSubTree();
-                    using (var buffer = DrawRoots.Get(UsageType.Write))
-                        buffer.Object = GenerateDrawNodeSubtree(buffer.Object);
-                }
-
-                using (UpdateMonitor.BeginCollecting(PerformanceCollectionType.Sleep))
-                {
-                    UpdateClock.ProcessFrame();
-                }
-            }
-        }
-
-        private void drawLoop()
-        {
-            GLControl?.Initialize();
-            GLWrapper.Initialize();
-
-            while (!ExitRequested)
-            {
-                DrawMonitor.NewFrame();
-
-                DrawFrame();
-
-                using (DrawMonitor.BeginCollecting(PerformanceCollectionType.SwapBuffer))
-                    GLControl?.SwapBuffers();
-
-                using (DrawMonitor.BeginCollecting(PerformanceCollectionType.Sleep))
-                    DrawClock.ProcessFrame();
-            }
-        }
-
-        protected virtual void DrawFrame()
-        {
-            using (DrawMonitor.BeginCollecting(PerformanceCollectionType.GLReset))
-            {
-                GLWrapper.Reset(Size);
-                GL.Clear(ClearBufferMask.ColorBufferBit | ClearBufferMask.DepthBufferBit);
-            }
-
-            using (DrawMonitor.BeginCollecting(PerformanceCollectionType.Draw))
-            {
-                using (var buffer = DrawRoots.Get(UsageType.Read))
-                    buffer?.Object?.DrawSubTree();
-            }
-        }
-
-        protected bool ExitRequested;
-
-        private bool threadsRunning => (updateThread?.IsAlive ?? false) && (drawThread?.IsAlive ?? false);
-
-        public void Exit()
-        {
-            ExitRequested = true;
-            while (threadsRunning)
-                Thread.Sleep(1);
-            Window?.Close();
-        }
-
-        public virtual void Run()
-        {
-            GCSettings.LatencyMode = GCLatencyMode.SustainedLowLatency;
-
-            drawThread = new Thread(drawLoop)
-            {
-                Name = @"DrawThread",
-                IsBackground = true
-            };
-            drawThread.Start();
-
-            updateThread = new Thread(updateLoop)
-            {
-                Name = @"UpdateThread",
-                IsBackground = true
-            };
-            updateThread.Start();
-
-            UpdateScheduler.SetCurrentThread(updateThread);
-
-            if (Window != null)
-            {
-                Window.ClientSizeChanged += window_ClientSizeChanged;
-                Window.ExitRequested += OnExitRequested;
-                Window.Exited += OnExited;
-                window_ClientSizeChanged(null, null);
-            }
-
-            InputScheduler.SetCurrentThread(Thread.CurrentThread);
-
-            try
-            {
-                Application.Idle += delegate { OnApplicationIdle(); };
-                Application.Run(Window.Form);
-            }
-            catch (OutOfMemoryException)
-            {
-            }
-            finally
-            {
-                //if (!(error is OutOfMemoryException))
-                //    //we don't want to attempt a safe shutdown is memory is low; it may corrupt database files.
-                //    OnExiting();
-            }
-        }
-
-        private void window_ClientSizeChanged(object sender, EventArgs e)
-        {
-            if (Window.IsMinimized) return;
-
-            Rectangle rect = Window.ClientBounds;
-            UpdateScheduler.Add(delegate
-            {
-                //set base.Size here to avoid the override below, which would cause a recursive loop.
-                base.Size = new Vector2(rect.Width, rect.Height);
-            });
-        }
-
-        public override Vector2 Size
-        {
-            get { return base.Size; }
-
-            set
-            {
-                InputScheduler.Add(delegate
-                {
-                    //update the underlying window size based on our new set size.
-                    //important we do this before the base.Size set otherwise Invalidate logic will overwrite out new setting.
-                    Window.Size = new Size((int)value.X, (int)value.Y);
-                });
-
-                base.Size = value;
-            }
-        }
-
-        InvokeOnDisposal inputPerformanceCollectionPeriod;
-
-        protected virtual void OnApplicationIdle()
-        {
-            inputPerformanceCollectionPeriod?.Dispose();
-
-            InputMonitor.NewFrame();
-
-            using (InputMonitor.BeginCollecting(PerformanceCollectionType.Scheduler))
-                InputScheduler.Update();
-
-            using (InputMonitor.BeginCollecting(PerformanceCollectionType.Sleep))
-                InputClock.ProcessFrame();
-
-            inputPerformanceCollectionPeriod = InputMonitor.BeginCollecting(PerformanceCollectionType.WndProc);
-        }
-
-        public override void Add(Drawable drawable)
-        {
-            Game game = drawable as Game;
-            Debug.Assert(game != null, @"Make sure to load a Game in a Host");
-
-            game.SetHost(this);
-            UpdateScheduler.Add(delegate
-            {
-                Children = new[] { game };
-                Load();
-            });
-        }
-
-        public abstract IEnumerable<InputHandler> GetInputHandlers();
-    }
-}
+﻿// Copyright (c) 2007-2016 ppy Pty Ltd <contact@ppy.sh>.
+// Licensed under the MIT Licence - https://raw.githubusercontent.com/ppy/osu-framework/master/LICENCE
+
+using System;
+using System.Diagnostics;
+using System.Collections.Generic;
+using System.Drawing;
+using System.IO;
+using System.Reflection;
+using System.Runtime;
+using System.Threading;
+using System.Windows.Forms;
+using osu.Framework.Allocation;
+using osu.Framework.Graphics;
+using osu.Framework.Graphics.Containers;
+using osu.Framework.Graphics.OpenGL;
+using osu.Framework.Input;
+using osu.Framework.Input.Handlers;
+using osu.Framework.Statistics;
+using osu.Framework.Threading;
+using osu.Framework.Timing;
+using OpenTK;
+using OpenTK.Graphics.OpenGL;
+using osu.Framework.Cached;
+using osu.Framework.Graphics.Primitives;
+
+namespace osu.Framework.Platform
+{
+    public abstract class BasicGameHost : Container
+    {
+        public BasicGameWindow Window;
+
+        public abstract GLControl GLControl { get; }
+
+        private bool isActive;
+        public bool IsActive
+        {
+            get
+            {
+                return isActive;
+            }
+
+            protected set
+            {
+                if (isActive == value)
+                    return;
+
+                isActive = value;
+
+                if (isActive)
+                {
+                    MaximumUpdateHz = ActiveUpdateHz;
+                    MaximumDrawHz = ActiveDrawHz;
+
+                    Activated?.Invoke(this, EventArgs.Empty);
+                }
+                else
+                {
+                    MaximumUpdateHz = InactiveUpdateHz;
+                    MaximumDrawHz = InactiveDrawHz;
+
+                    Deactivated?.Invoke(this, EventArgs.Empty);
+                }
+            }
+        }
+
+        public event EventHandler Activated;
+        public event EventHandler Deactivated;
+        public event Func<bool> Exiting;
+        public event Action Exited;
+
+        public virtual BasicStorage Storage { get; protected set; }
+
+        public override bool IsVisible => true;
+
+        private static Thread updateThread;
+        private static Thread drawThread;
+        private static Thread startupThread = Thread.CurrentThread;
+
+        internal static Thread DrawThread => drawThread;
+        internal static Thread UpdateThread => updateThread?.IsAlive ?? false ? updateThread : startupThread;
+
+        internal FramedClock InputClock = new FramedClock();
+
+        internal ThrottledFrameClock UpdateClock = new ThrottledFrameClock();
+
+        private int activeUpdateHz = 1000;
+        public int ActiveUpdateHz
+        {
+            get
+            {
+                return activeUpdateHz;
+            }
+
+            set
+            {
+                activeUpdateHz = value;
+                if (IsActive)
+                    MaximumUpdateHz = activeUpdateHz;
+            }
+        }
+
+        private int inactiveUpdateHz = 30;
+        public int InactiveUpdateHz
+        {
+            get
+            {
+                return inactiveUpdateHz;
+            }
+
+            set
+            {
+                inactiveUpdateHz = value;
+                if (!IsActive)
+                    MaximumUpdateHz = inactiveUpdateHz;
+            }
+        }
+
+        public int MaximumUpdateHz
+        {
+            get { return UpdateClock.MaximumUpdateHz; }
+            set { UpdateClock.MaximumUpdateHz = value; }
+        }
+
+        internal ThrottledFrameClock DrawClock = new ThrottledFrameClock();
+
+        private int activeDrawHz = 144;
+        public int ActiveDrawHz
+        {
+            get
+            {
+                return activeDrawHz;
+            }
+
+            set
+            {
+                activeDrawHz = value;
+                if (IsActive)
+                    MaximumDrawHz = activeDrawHz;
+            }
+        }
+
+        private int inactiveDrawHz = 30;
+        public int InactiveDrawHz
+        {
+            get
+            {
+                return inactiveDrawHz;
+            }
+
+            set
+            {
+                inactiveDrawHz = value;
+                if (!IsActive)
+                    MaximumDrawHz = inactiveDrawHz;
+            }
+        }
+
+        public int MaximumDrawHz
+        {
+            get { return DrawClock.MaximumUpdateHz; }
+            set { DrawClock.MaximumUpdateHz = value; }
+        }
+
+        internal PerformanceMonitor InputMonitor;
+        internal PerformanceMonitor UpdateMonitor;
+        internal PerformanceMonitor DrawMonitor;
+
+        //null here to construct early but bind to thread late.
+        public Scheduler InputScheduler = new Scheduler(null);
+        protected Scheduler UpdateScheduler = new Scheduler(null);
+
+        protected override IFrameBasedClock Clock => UpdateClock;
+
+        protected int MaximumFramesPerSecond
+        {
+            get { return UpdateClock.MaximumUpdateHz; }
+            set { UpdateClock.MaximumUpdateHz = value; }
+        }
+
+        public abstract TextInputSource TextInput { get; }
+
+        public Cached<string> fullPathBacking = new Cached<string>();
+        public string FullPath => fullPathBacking.EnsureValid() ? fullPathBacking.Value : fullPathBacking.Refresh(() =>
+        {
+            string codeBase = Assembly.GetExecutingAssembly().CodeBase;
+            UriBuilder uri = new UriBuilder(codeBase);
+            return Uri.UnescapeDataString(uri.Path);
+        });
+
+        private UserInputManager inputManager;
+
+        protected override Container Content => inputManager;
+
+        public BasicGameHost()
+        {
+            InputMonitor = new PerformanceMonitor(InputClock) { HandleGC = false };
+            UpdateMonitor = new PerformanceMonitor(UpdateClock);
+            DrawMonitor = new PerformanceMonitor(DrawClock);
+
+            Environment.CurrentDirectory = Path.GetDirectoryName(FullPath);
+
+            IsActive = true;
+
+            AddInternal(inputManager = new UserInputManager(this));
+        }
+
+        protected virtual void OnActivated(object sender, EventArgs args)
+        {
+            UpdateScheduler.Add(delegate
+            {
+                IsActive = true;
+            });
+        }
+
+        protected virtual void OnDeactivated(object sender, EventArgs args)
+        {
+            UpdateScheduler.Add(delegate
+            {
+                IsActive = false;
+            });
+        }
+
+        protected virtual bool OnExitRequested()
+        {
+            if (ExitRequested) return false;
+
+            bool? response = null;
+
+            UpdateScheduler.Add(delegate
+            {
+                response = Exiting?.Invoke() == true;
+            });
+
+            //wait for a potentially blocking response
+            while (!response.HasValue)
+                Thread.Sleep(1);
+
+            if (response.Value)
+                return true;
+
+            ExitRequested = true;
+            while (threadsRunning)
+                Thread.Sleep(1);
+
+            return false;
+        }
+
+        protected virtual void OnExited()
+        {
+            Exited?.Invoke();
+        }
+
+        protected TripleBuffer<DrawNode> DrawRoots = new TripleBuffer<DrawNode>();
+
+        private void updateLoop()
+        {
+            //this was added due to the dependency on GLWrapper.MaxTextureSize begin initialised.
+            while (!GLWrapper.IsInitialized)
+                Thread.Sleep(1);
+
+            while (!ExitRequested)
+            {
+                UpdateMonitor.NewFrame();
+
+                using (UpdateMonitor.BeginCollecting(PerformanceCollectionType.Scheduler))
+                {
+                    UpdateScheduler.Update();
+                }
+
+                using (UpdateMonitor.BeginCollecting(PerformanceCollectionType.Update))
+                {
+                    UpdateSubTree();
+                    using (var buffer = DrawRoots.Get(UsageType.Write))
+                        buffer.Object = GenerateDrawNodeSubtree(buffer.Object);
+                }
+
+                using (UpdateMonitor.BeginCollecting(PerformanceCollectionType.Sleep))
+                {
+                    UpdateClock.ProcessFrame();
+                }
+            }
+        }
+
+        private void drawLoop()
+        {
+            GLControl?.Initialize();
+            GLWrapper.Initialize();
+
+            while (!ExitRequested)
+            {
+                DrawMonitor.NewFrame();
+
+                DrawFrame();
+
+                using (DrawMonitor.BeginCollecting(PerformanceCollectionType.SwapBuffer))
+                    GLControl?.SwapBuffers();
+
+                using (DrawMonitor.BeginCollecting(PerformanceCollectionType.Sleep))
+                    DrawClock.ProcessFrame();
+            }
+        }
+
+        protected virtual void DrawFrame()
+        {
+            using (DrawMonitor.BeginCollecting(PerformanceCollectionType.GLReset))
+            {
+                GLWrapper.Reset(Size);
+                GL.Clear(ClearBufferMask.ColorBufferBit | ClearBufferMask.DepthBufferBit);
+            }
+
+            using (DrawMonitor.BeginCollecting(PerformanceCollectionType.Draw))
+            {
+                using (var buffer = DrawRoots.Get(UsageType.Read))
+                    buffer?.Object?.DrawSubTree();
+            }
+        }
+
+        protected bool ExitRequested;
+
+        private bool threadsRunning => (updateThread?.IsAlive ?? false) && (drawThread?.IsAlive ?? false);
+
+        public void Exit()
+        {
+            ExitRequested = true;
+            while (threadsRunning)
+                Thread.Sleep(1);
+            Window?.Close();
+        }
+
+        public virtual void Run()
+        {
+            GCSettings.LatencyMode = GCLatencyMode.SustainedLowLatency;
+
+            drawThread = new Thread(drawLoop)
+            {
+                Name = @"DrawThread",
+                IsBackground = true
+            };
+            drawThread.Start();
+
+            updateThread = new Thread(updateLoop)
+            {
+                Name = @"UpdateThread",
+                IsBackground = true
+            };
+            updateThread.Start();
+
+            UpdateScheduler.SetCurrentThread(updateThread);
+
+            if (Window != null)
+            {
+                Window.ClientSizeChanged += window_ClientSizeChanged;
+                Window.ExitRequested += OnExitRequested;
+                Window.Exited += OnExited;
+                window_ClientSizeChanged(null, null);
+            }
+
+            InputScheduler.SetCurrentThread(Thread.CurrentThread);
+
+            try
+            {
+                Application.Idle += delegate { OnApplicationIdle(); };
+                Application.Run(Window.Form);
+            }
+            catch (OutOfMemoryException)
+            {
+            }
+            finally
+            {
+                //if (!(error is OutOfMemoryException))
+                //    //we don't want to attempt a safe shutdown is memory is low; it may corrupt database files.
+                //    OnExiting();
+            }
+        }
+
+        private void window_ClientSizeChanged(object sender, EventArgs e)
+        {
+            if (Window.IsMinimized) return;
+
+            Rectangle rect = Window.ClientBounds;
+            UpdateScheduler.Add(delegate
+            {
+                //set base.Size here to avoid the override below, which would cause a recursive loop.
+                base.Size = new Vector2(rect.Width, rect.Height);
+            });
+        }
+
+        public override Vector2 Size
+        {
+            get { return base.Size; }
+
+            set
+            {
+                InputScheduler.Add(delegate
+                {
+                    //update the underlying window size based on our new set size.
+                    //important we do this before the base.Size set otherwise Invalidate logic will overwrite out new setting.
+                    Window.Size = new Size((int)value.X, (int)value.Y);
+                });
+
+                base.Size = value;
+            }
+        }
+
+        InvokeOnDisposal inputPerformanceCollectionPeriod;
+
+        protected virtual void OnApplicationIdle()
+        {
+            inputPerformanceCollectionPeriod?.Dispose();
+
+            InputMonitor.NewFrame();
+
+            using (InputMonitor.BeginCollecting(PerformanceCollectionType.Scheduler))
+                InputScheduler.Update();
+
+            using (InputMonitor.BeginCollecting(PerformanceCollectionType.Sleep))
+                InputClock.ProcessFrame();
+
+            inputPerformanceCollectionPeriod = InputMonitor.BeginCollecting(PerformanceCollectionType.WndProc);
+        }
+
+        public override void Add(Drawable drawable)
+        {
+            Game game = drawable as Game;
+            Debug.Assert(game != null, @"Make sure to load a Game in a Host");
+
+            game.SetHost(this);
+            UpdateScheduler.Add(delegate
+            {
+                Children = new[] { game };
+                Load();
+            });
+        }
+
+        public abstract IEnumerable<InputHandler> GetInputHandlers();
+    }
+}