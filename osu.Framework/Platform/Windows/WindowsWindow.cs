--- conflicted
+++ resolved
@@ -45,17 +45,7 @@
             OnSDLEvent += handleSDLEvent;
         }
 
-<<<<<<< HEAD
-        public override void StartTextInput(bool allowIme)
-        {
-            base.StartTextInput(allowIme);
-            ScheduleCommand(() => Imm.SetImeAllowed(WindowHandle, allowIme));
-        }
-
-        public override void ResetIme() => ScheduleCommand(() => Imm.CancelComposition(WindowHandle));
-=======
         #region IME handling
->>>>>>> a5c39679
 
         private void handleSDLEvent(SDL.SDL_Event e)
         {
@@ -72,6 +62,12 @@
                     handleImeMessage(m.hwnd, m.msg, m.lParam);
                     break;
             }
+        }
+
+        public override void StartTextInput(bool allowIme)
+        {
+            base.StartTextInput(allowIme);
+            ScheduleCommand(() => Imm.SetImeAllowed(WindowHandle, allowIme));
         }
 
         public override void ResetIme() => ScheduleCommand(() => Imm.CancelComposition(WindowHandle));
