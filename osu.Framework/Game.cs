// Copyright (c) ppy Pty Ltd <contact@ppy.sh>. Licensed under the MIT Licence.
// See the LICENCE file in the repository root for full licence text.

using System;
using System.Collections.Generic;
using osu.Framework.Allocation;
using osu.Framework.Audio;
using osu.Framework.Bindables;
using osu.Framework.Configuration;
using osu.Framework.Graphics;
using osu.Framework.Graphics.Containers;
using osu.Framework.Graphics.Performance;
using osu.Framework.Graphics.Shaders;
using osu.Framework.Graphics.Textures;
using osu.Framework.Graphics.Visualisation;
using osu.Framework.Input;
using osu.Framework.Input.Bindings;
using osu.Framework.Input.Events;
using osu.Framework.IO.Stores;
using osu.Framework.Localisation;
using osu.Framework.Platform;
using osuTK;

namespace osu.Framework
{
    public abstract class Game : Container, IKeyBindingHandler<FrameworkAction>, IKeyBindingHandler<PlatformAction>, IHandleGlobalKeyboardInput
    {
        public IWindow Window => Host?.Window;

        public ResourceStore<byte[]> Resources { get; private set; }

        public TextureStore Textures { get; private set; }

        protected GameHost Host { get; private set; }

        private readonly Bindable<bool> isActive = new Bindable<bool>(true);

        /// <summary>
        /// Whether the game is active (in the foreground).
        /// </summary>
        public IBindable<bool> IsActive => isActive;

        public AudioManager Audio { get; private set; }

        public ShaderManager Shaders { get; private set; }

        /// <summary>
        /// A store containing fonts accessible game-wide.
        /// </summary>
        /// <remarks>
        /// It is recommended to use <see cref="AddFont"/> when adding new fonts.
        /// </remarks>
        public FontStore Fonts { get; private set; }

        private FontStore localFonts;

        protected LocalisationManager Localisation { get; private set; }

        private readonly Container content;

        private DrawVisualiser drawVisualiser;

        private TextureVisualiser textureVisualiser;

        private LogOverlay logOverlay;

        protected override Container<Drawable> Content => content;

        protected internal virtual UserInputManager CreateUserInputManager() => new UserInputManager();

        /// <summary>
        /// Provide <see cref="FrameworkSetting"/> defaults which should override those provided by osu-framework.
        /// <remarks>
        /// Please check https://github.com/ppy/osu-framework/blob/master/osu.Framework/Configuration/FrameworkConfigManager.cs for expected types.
        /// </remarks>
        /// </summary>
        protected internal virtual IDictionary<FrameworkSetting, object> GetFrameworkConfigDefaults() => null;

        /// <summary>
        /// Creates the <see cref="Storage"/> where this <see cref="Game"/> will reside.
        /// </summary>
        /// <param name="host">The <see cref="GameHost"/>.</param>
        /// <param name="defaultStorage">The default <see cref="Storage"/> to be used if a custom <see cref="Storage"/> isn't desired.</param>
        /// <returns>The <see cref="Storage"/>.</returns>
        protected internal virtual Storage CreateStorage(GameHost host, Storage defaultStorage) => defaultStorage;

        protected Game()
        {
            RelativeSizeAxes = Axes.Both;

            AddRangeInternal(new Drawable[]
            {
                content = new Container
                {
                    Anchor = Anchor.Centre,
                    Origin = Anchor.Centre,
                    RelativeSizeAxes = Axes.Both,
                },
            });
        }

        /// <summary>
        /// As Load is run post host creation, you can override this method to alter properties of the host before it makes itself visible to the user.
        /// </summary>
        /// <param name="host"></param>
        public virtual void SetHost(GameHost host)
        {
            Host = host;
            host.Exiting += OnExiting;
            host.Activated += () => isActive.Value = true;
            host.Deactivated += () => isActive.Value = false;
        }

        private DependencyContainer dependencies;

        protected override IReadOnlyDependencyContainer CreateChildDependencies(IReadOnlyDependencyContainer parent) =>
            dependencies = new DependencyContainer(base.CreateChildDependencies(parent));

        [BackgroundDependencyLoader]
        private void load(FrameworkConfigManager config)
        {
            Resources = new ResourceStore<byte[]>();
            Resources.AddStore(new NamespacedResourceStore<byte[]>(new DllResourceStore(typeof(Game).Assembly), @"Resources"));

            Textures = new TextureStore(Host.CreateTextureLoaderStore(new NamespacedResourceStore<byte[]>(Resources, @"Textures")));
            Textures.AddStore(Host.CreateTextureLoaderStore(new OnlineStore()));
            dependencies.Cache(Textures);

            var tracks = new ResourceStore<byte[]>();
            tracks.AddStore(new NamespacedResourceStore<byte[]>(Resources, @"Tracks"));
            tracks.AddStore(new OnlineStore());

            var samples = new ResourceStore<byte[]>();
            samples.AddStore(new NamespacedResourceStore<byte[]>(Resources, @"Samples"));
            samples.AddStore(new OnlineStore());

            Audio = new AudioManager(Host.AudioThread, tracks, samples) { EventScheduler = Scheduler };
            dependencies.Cache(Audio);

            dependencies.CacheAs(Audio.Tracks);
            dependencies.CacheAs(Audio.Samples);

            // attach our bindables to the audio subsystem.
            config.BindWith(FrameworkSetting.AudioDevice, Audio.AudioDevice);
            config.BindWith(FrameworkSetting.VolumeUniversal, Audio.Volume);
            config.BindWith(FrameworkSetting.VolumeEffect, Audio.VolumeSample);
            config.BindWith(FrameworkSetting.VolumeMusic, Audio.VolumeTrack);

            Shaders = new ShaderManager(new NamespacedResourceStore<byte[]>(Resources, @"Shaders"));
            dependencies.Cache(Shaders);

            var cacheStorage = Host.CacheStorage.GetStorageForDirectory("fonts");

            // base store is for user fonts
            Fonts = new FontStore(useAtlas: true, cacheStorage: cacheStorage);

            // nested store for framework provided fonts.
            // note that currently this means there could be two async font load operations.
            Fonts.AddStore(localFonts = new FontStore(useAtlas: false));

            // Roboto (FrameworkFont.Regular)
            addFont(localFonts, Resources, @"Fonts/Roboto/Roboto-Regular");
            addFont(localFonts, Resources, @"Fonts/Roboto/Roboto-RegularItalic");
            addFont(localFonts, Resources, @"Fonts/Roboto/Roboto-Bold");
            addFont(localFonts, Resources, @"Fonts/Roboto/Roboto-BoldItalic");

            // RobotoCondensed (FrameworkFont.Condensed)
            addFont(localFonts, Resources, @"Fonts/RobotoCondensed/RobotoCondensed-Regular");
            addFont(localFonts, Resources, @"Fonts/RobotoCondensed/RobotoCondensed-Bold");

            addFont(Fonts, Resources, @"Fonts/FontAwesome5/FontAwesome-Solid");
            addFont(Fonts, Resources, @"Fonts/FontAwesome5/FontAwesome-Regular");
            addFont(Fonts, Resources, @"Fonts/FontAwesome5/FontAwesome-Brands");

            dependencies.Cache(Fonts);

            Localisation = new LocalisationManager(config);
            dependencies.Cache(Localisation);

            frameSyncMode = config.GetBindable<FrameSync>(FrameworkSetting.FrameSync);

            executionMode = config.GetBindable<ExecutionMode>(FrameworkSetting.ExecutionMode);

            logOverlayVisibility = config.GetBindable<bool>(FrameworkSetting.ShowLogOverlay);
            logOverlayVisibility.BindValueChanged(visibility =>
            {
                if (visibility.NewValue)
                {
                    if (logOverlay == null)
                    {
                        LoadComponentAsync(logOverlay = new LogOverlay
                        {
                            Depth = float.MinValue / 2,
                        }, AddInternal);
                    }

                    logOverlay.Show();
                }
                else
                {
                    logOverlay?.Hide();
                }
            }, true);
        }

        /// <summary>
        /// Add a font to be globally accessible to the game.
        /// </summary>
        /// <param name="store">The backing store with font resources.</param>
        /// <param name="assetName">The base name of the font.</param>
        /// <param name="target">An optional target store to add the font to. If not specified, <see cref="Fonts"/> is used.</param>
        public void AddFont(ResourceStore<byte[]> store, string assetName = null, FontStore target = null)
            => addFont(target ?? Fonts, store, assetName);

        private void addFont(FontStore target, ResourceStore<byte[]> store, string assetName = null)
            => target.AddStore(new RawCachingGlyphStore(store, assetName, Host.CreateTextureLoaderStore(store)));

        protected override void LoadComplete()
        {
            base.LoadComplete();

            PerformanceOverlay performanceOverlay;

            LoadComponentAsync(performanceOverlay = new PerformanceOverlay(Host.Threads)
            {
                Margin = new MarginPadding(5),
                Direction = FillDirection.Vertical,
                Spacing = new Vector2(10, 10),
                AutoSizeAxes = Axes.Both,
                Alpha = 0,
                Anchor = Anchor.BottomRight,
                Origin = Anchor.BottomRight,
                Depth = float.MinValue
            }, AddInternal);

            FrameStatistics.BindValueChanged(e => performanceOverlay.State = e.NewValue, true);
        }

        protected readonly Bindable<FrameStatisticsMode> FrameStatistics = new Bindable<FrameStatisticsMode>();

<<<<<<< HEAD
        public bool OnPressed(KeyBindingPressEvent<FrameworkAction> e)
=======
        private GlobalStatisticsDisplay globalStatistics;

        private Bindable<bool> logOverlayVisibility;

        private Bindable<FrameSync> frameSyncMode;

        private Bindable<ExecutionMode> executionMode;

        public bool OnPressed(FrameworkAction action)
>>>>>>> 3bd2eca5
        {
            switch (e.Action)
            {
                case FrameworkAction.CycleFrameStatistics:

                    switch (FrameStatistics.Value)
                    {
                        case FrameStatisticsMode.None:
                            FrameStatistics.Value = FrameStatisticsMode.Minimal;
                            break;

                        case FrameStatisticsMode.Minimal:
                            FrameStatistics.Value = FrameStatisticsMode.Full;
                            break;

                        case FrameStatisticsMode.Full:
                            FrameStatistics.Value = FrameStatisticsMode.None;
                            break;
                    }

                    return true;

                case FrameworkAction.ToggleGlobalStatistics:

                    if (globalStatistics == null)
                    {
                        LoadComponentAsync(globalStatistics = new GlobalStatisticsDisplay
                        {
                            Depth = float.MinValue / 2,
                            Position = new Vector2(100 + ToolWindow.WIDTH, 100)
                        }, AddInternal);
                    }

                    globalStatistics.ToggleVisibility();
                    return true;

                case FrameworkAction.ToggleDrawVisualiser:

                    if (drawVisualiser == null)
                    {
                        LoadComponentAsync(drawVisualiser = new DrawVisualiser
                        {
                            ToolPosition = new Vector2(100),
                            Depth = float.MinValue / 2,
                        }, AddInternal);
                    }

                    drawVisualiser.ToggleVisibility();
                    return true;

<<<<<<< HEAD
                case FrameworkAction.ToggleLogOverlay:

                    if (logOverlay == null)
=======
                case FrameworkAction.ToggleAtlasVisualiser:

                    if (textureVisualiser == null)
>>>>>>> 3bd2eca5
                    {
                        LoadComponentAsync(textureVisualiser = new TextureVisualiser
                        {
                            Position = new Vector2(100 + 2 * ToolWindow.WIDTH, 100),
                            Depth = float.MinValue / 2,
                        }, AddInternal);
                    }

                    textureVisualiser.ToggleVisibility();
                    return true;

                case FrameworkAction.ToggleLogOverlay:
                    logOverlayVisibility.Value = !logOverlayVisibility.Value;
                    return true;

                case FrameworkAction.ToggleFullscreen:
                    Window?.CycleMode();
                    return true;

                case FrameworkAction.CycleFrameSync:
                    var nextFrameSync = frameSyncMode.Value + 1;

                    if (nextFrameSync > FrameSync.Unlimited)
                        nextFrameSync = FrameSync.VSync;

                    frameSyncMode.Value = nextFrameSync;
                    break;

                case FrameworkAction.CycleExecutionMode:
                    var nextExecutionMode = executionMode.Value + 1;

                    if (nextExecutionMode > ExecutionMode.MultiThreaded)
                        nextExecutionMode = ExecutionMode.SingleThread;

                    executionMode.Value = nextExecutionMode;
                    break;
            }

            return false;
        }

<<<<<<< HEAD
        public bool OnReleased(KeyBindingReleaseEvent<FrameworkAction> e) => false;
=======
        public void OnReleased(FrameworkAction action)
        {
        }

        public virtual bool OnPressed(PlatformAction action)
        {
            switch (action)
            {
                case PlatformAction.Exit:
                    Host.Window?.Close();
                    return true;
            }

            return false;
        }

        public virtual void OnReleased(PlatformAction action)
        {
        }
>>>>>>> 3bd2eca5

        public void Exit()
        {
            if (Host == null)
                throw new InvalidOperationException("Attempted to exit a game which has not yet been run");

            Host.Exit();
        }

        protected virtual bool OnExiting() => false;

        protected override void Dispose(bool isDisposing)
        {
            // ensure any async disposals are completed before we begin to rip components out.
            // if we were to not wait, async disposals may throw unexpected exceptions.
            AsyncDisposalQueue.WaitForEmpty();

            base.Dispose(isDisposing);

            // call a second time to protect against anything being potentially async disposed in the base.Dispose call.
            AsyncDisposalQueue.WaitForEmpty();

            Audio?.Dispose();
            Audio = null;

            Fonts?.Dispose();
            Fonts = null;

            localFonts?.Dispose();
            localFonts = null;
        }
    }
}<|MERGE_RESOLUTION|>--- conflicted
+++ resolved
@@ -238,19 +238,15 @@
 
         protected readonly Bindable<FrameStatisticsMode> FrameStatistics = new Bindable<FrameStatisticsMode>();
 
-<<<<<<< HEAD
+        private GlobalStatisticsDisplay globalStatistics;
+
+        private Bindable<bool> logOverlayVisibility;
+
+        private Bindable<FrameSync> frameSyncMode;
+
+        private Bindable<ExecutionMode> executionMode;
+
         public bool OnPressed(KeyBindingPressEvent<FrameworkAction> e)
-=======
-        private GlobalStatisticsDisplay globalStatistics;
-
-        private Bindable<bool> logOverlayVisibility;
-
-        private Bindable<FrameSync> frameSyncMode;
-
-        private Bindable<ExecutionMode> executionMode;
-
-        public bool OnPressed(FrameworkAction action)
->>>>>>> 3bd2eca5
         {
             switch (e.Action)
             {
@@ -301,15 +297,9 @@
                     drawVisualiser.ToggleVisibility();
                     return true;
 
-<<<<<<< HEAD
-                case FrameworkAction.ToggleLogOverlay:
-
-                    if (logOverlay == null)
-=======
                 case FrameworkAction.ToggleAtlasVisualiser:
 
                     if (textureVisualiser == null)
->>>>>>> 3bd2eca5
                     {
                         LoadComponentAsync(textureVisualiser = new TextureVisualiser
                         {
@@ -351,16 +341,13 @@
             return false;
         }
 
-<<<<<<< HEAD
-        public bool OnReleased(KeyBindingReleaseEvent<FrameworkAction> e) => false;
-=======
-        public void OnReleased(FrameworkAction action)
-        {
-        }
-
-        public virtual bool OnPressed(PlatformAction action)
-        {
-            switch (action)
+        public void OnReleased(KeyBindingReleaseEvent<FrameworkAction> e)
+        {
+        }
+
+        public virtual bool OnPressed(KeyBindingPressEvent<PlatformAction> e)
+        {
+            switch (e.Action)
             {
                 case PlatformAction.Exit:
                     Host.Window?.Close();
@@ -370,10 +357,9 @@
             return false;
         }
 
-        public virtual void OnReleased(PlatformAction action)
-        {
-        }
->>>>>>> 3bd2eca5
+        public virtual void OnReleased(KeyBindingReleaseEvent<PlatformAction> e)
+        {
+        }
 
         public void Exit()
         {
