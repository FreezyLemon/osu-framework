--- conflicted
+++ resolved
@@ -1,4 +1,3 @@
-<<<<<<< HEAD
 // Copyright (c) 2007-2018 ppy Pty Ltd <contact@ppy.sh>.
 // Licensed under the MIT Licence - https://raw.githubusercontent.com/ppy/osu-framework/master/LICENCE
 
@@ -24,30 +23,4 @@
             return clone;
         }
     }
-}
-=======
-// Copyright (c) 2007-2018 ppy Pty Ltd <contact@ppy.sh>.
-// Licensed under the MIT Licence - https://raw.githubusercontent.com/ppy/osu-framework/master/LICENCE
-
-using System;
-
-namespace osu.Framework.Input
-{
-    public class InputState : EventArgs
-    {
-        public IKeyboardState Keyboard;
-        public IMouseState Mouse;
-        public InputState Last;
-
-        public virtual InputState Clone()
-        {
-            var clone = (InputState)MemberwiseClone();
-            clone.Keyboard = Keyboard?.Clone();
-            clone.Mouse = Mouse?.Clone();
-            clone.Last = Last;
-
-            return clone;
-        }
-    }
-}
->>>>>>> b210a4bd
+}