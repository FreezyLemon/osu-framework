// Copyright (c) ppy Pty Ltd <contact@ppy.sh>. Licensed under the MIT Licence.
// See the LICENCE file in the repository root for full licence text.

using System.Collections.Generic;
using System.Linq;
using osu.Framework.Graphics;
using osu.Framework.Input.Events;
using osu.Framework.Input.StateChanges;
using osu.Framework.Input.States;
using osuTK;
using osuTK.Input;

namespace osu.Framework.Input
{
    /// <summary>An <see cref="InputManager"/> with an ability to use parent <see cref="InputManager"/>'s input.</summary>
    /// <remarks>
    /// There are two modes of operation for this class:
    /// When <see cref="UseParentInput"/> is false, this input manager gets inputs only from own input handlers.
    /// When <see cref="UseParentInput"/> is true, this input manager ignore any local input handlers and
    /// gets inputs from the parent (its ancestor in the scene graph) <see cref="InputManager"/> in the following way:
    /// For mouse input, this only considers input that is passed as events such as <see cref="MouseDownEvent"/>.
    /// For keyboard and other inputs, this input manager try to reflect parent <see cref="InputManager"/>'s <see cref="InputState"/> closely as possible.
    /// Thus, when this is attached to the scene graph initially and when <see cref="UseParentInput"/> becomes true,
    /// multiple events may fire to synchronise the local <see cref="InputState"/> with the parent's.
    /// </remarks>
    public class PassThroughInputManager : CustomInputManager, IRequireHighFrequencyMousePosition
    {
        /// <summary>
        /// If there's an InputManager above us, decide whether we should use their available state.
        /// </summary>
        public bool UseParentInput
        {
            get => useParentInput;
            set
            {
                if (useParentInput == value) return;

                useParentInput = value;

                if (UseParentInput)
                    Sync();
            }
        }

        private bool useParentInput = true;

        internal override bool BuildNonPositionalInputQueue(List<Drawable> queue, bool allowBlocking = true)
        {
            if (!PropagateNonPositionalInputSubTree) return false;

            if (!allowBlocking)
            {
                base.BuildNonPositionalInputQueue(queue, false);
                return false;
            }

            if (UseParentInput)
                queue.Add(this);
            return false;
        }

        internal override bool BuildPositionalInputQueue(Vector2 screenSpacePos, List<Drawable> queue)
        {
            if (!PropagatePositionalInputSubTree) return false;

            if (UseParentInput)
                queue.Add(this);
            return false;
        }

        protected override List<IInput> GetPendingInputs()
        {
            //we still want to call the base method to clear any pending states that may build up.
            var pendingInputs = base.GetPendingInputs();

            if (UseParentInput)
            {
                pendingInputs.Clear();
            }

            return pendingInputs;
        }

        protected override bool Handle(UIEvent e)
        {
            if (!UseParentInput) return false;

            switch (e)
            {
                case MouseMoveEvent mouseMove:
                    new MousePositionAbsoluteInput { Position = mouseMove.ScreenSpaceMousePosition }.Apply(CurrentState, this);
                    break;

                case MouseDownEvent mouseDown:
                    // safe-guard for edge cases.
                    if (!CurrentState.Mouse.IsPressed(mouseDown.Button))
                        new MouseButtonInput(mouseDown.Button, true).Apply(CurrentState, this);
                    break;

                case MouseUpEvent mouseUp:
                    // safe-guard for edge cases.
                    if (CurrentState.Mouse.IsPressed(mouseUp.Button))
                        new MouseButtonInput(mouseUp.Button, false).Apply(CurrentState, this);
                    break;

                case ScrollEvent scroll:
                    new MouseScrollRelativeInput { Delta = scroll.ScrollDelta, IsPrecise = scroll.IsPrecise }.Apply(CurrentState, this);
                    break;

                case KeyboardEvent _:
                case TouchEvent _:
                case JoystickButtonEvent _:
                case JoystickAxisMoveEvent _:
                    SyncInputState(e.CurrentState);
                    break;
            }

            return false;
        }

        private InputManager parentInputManager;

        protected override void LoadComplete()
        {
            base.LoadComplete();
            Sync();
        }

        protected override void Update()
        {
            base.Update();

            // Some non-positional events are blocked. Sync every frame.
            if (UseParentInput) Sync(true);
        }

        /// <summary>
        /// Sync input state to parent <see cref="InputManager"/>'s <see cref="InputState"/>.
        /// Call this when parent <see cref="InputManager"/> changed somehow.
        /// </summary>
        /// <param name="useCachedParentInputManager">If this is false, assume parent input manager is unchanged from before.</param>
        public void Sync(bool useCachedParentInputManager = false)
        {
            if (!UseParentInput) return;

            if (!useCachedParentInputManager)
                parentInputManager = GetContainingInputManager();

            SyncInputState(parentInputManager?.CurrentState);
        }

        /// <summary>
        /// Sync current state to a certain state.
        /// </summary>
        /// <param name="state">The state to synchronise current with. If this is null, it is regarded as an empty state.</param>
        protected virtual void SyncInputState(InputState state)
        {
<<<<<<< HEAD
            // invariant: if mouse button is currently pressed, then it has been pressed in parent (but not the converse)
            // therefore, mouse up events are always synced from parent
            // mouse down events are not synced to prevent false clicks
            var mouseButtonDifference = (parentState?.Mouse?.Buttons ?? new ButtonStates<MouseButton>()).EnumerateDifference(CurrentState.Mouse.Buttons);
=======
            // release all buttons that is not pressed on parent state
            var mouseButtonDifference = (state?.Mouse?.Buttons ?? new ButtonStates<MouseButton>()).EnumerateDifference(CurrentState.Mouse.Buttons);
>>>>>>> 5e752b27
            new MouseButtonInput(mouseButtonDifference.Released.Select(button => new ButtonInputEntry<MouseButton>(button, false))).Apply(CurrentState, this);

            new KeyboardKeyInput(state?.Keyboard?.Keys, CurrentState.Keyboard.Keys).Apply(CurrentState, this);

            var touchStateDifference = (state?.Touch ?? new TouchState()).EnumerateDifference(CurrentState.Touch);
            new TouchInput(touchStateDifference.deactivated, false).Apply(CurrentState, this);
            new TouchInput(touchStateDifference.activated, true).Apply(CurrentState, this);

            new JoystickButtonInput(state?.Joystick?.Buttons, CurrentState.Joystick.Buttons).Apply(CurrentState, this);
            new JoystickAxisInput(state?.Joystick?.GetAxes()).Apply(CurrentState, this);
        }
    }
}<|MERGE_RESOLUTION|>--- conflicted
+++ resolved
@@ -155,15 +155,10 @@
         /// <param name="state">The state to synchronise current with. If this is null, it is regarded as an empty state.</param>
         protected virtual void SyncInputState(InputState state)
         {
-<<<<<<< HEAD
             // invariant: if mouse button is currently pressed, then it has been pressed in parent (but not the converse)
             // therefore, mouse up events are always synced from parent
             // mouse down events are not synced to prevent false clicks
-            var mouseButtonDifference = (parentState?.Mouse?.Buttons ?? new ButtonStates<MouseButton>()).EnumerateDifference(CurrentState.Mouse.Buttons);
-=======
-            // release all buttons that is not pressed on parent state
             var mouseButtonDifference = (state?.Mouse?.Buttons ?? new ButtonStates<MouseButton>()).EnumerateDifference(CurrentState.Mouse.Buttons);
->>>>>>> 5e752b27
             new MouseButtonInput(mouseButtonDifference.Released.Select(button => new ButtonInputEntry<MouseButton>(button, false))).Apply(CurrentState, this);
 
             new KeyboardKeyInput(state?.Keyboard?.Keys, CurrentState.Keyboard.Keys).Apply(CurrentState, this);
