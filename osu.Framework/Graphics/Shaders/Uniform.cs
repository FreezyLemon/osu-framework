﻿// Copyright (c) ppy Pty Ltd <contact@ppy.sh>. Licensed under the MIT Licence.
// See the LICENCE file in the repository root for full licence text.

using System.Collections.Generic;
using osu.Framework.Graphics.OpenGL;
using System;

namespace osu.Framework.Graphics.Shaders
{
    public class Uniform<T> : IUniformWithValue<T>
        where T : struct, IEquatable<T>
    {
        public Shader Owner { get; }
        public string Name { get; }
        public int Location { get; }

        public bool HasChanged { get; private set; } = true;

        private T val;

        public T Value
        {
            get => val;
            set
            {
                if (value.Equals(val))
                    return;

                val = value;
                HasChanged = true;

                if (Owner.IsBound)
                    Update();
            }
        }

        public Uniform(Shader owner, string name, int uniformLocation)
        {
            Owner = owner;
            Name = name;
            Location = uniformLocation;
        }

        public void UpdateValue(ref T newValue)
        {
<<<<<<< HEAD
            if (newValue.Equals(val))
=======
            if (EqualityComparer<T>.Default.Equals(newValue, Value))
>>>>>>> 81becd88
                return;

            val= newValue;
            HasChanged = true;

            if (Owner.IsBound)
                Update();
        }

        public void Update()
        {
            if (!HasChanged) return;

            GLWrapper.SetUniform(this);
            HasChanged = false;
        }

        ref T IUniformWithValue<T>.GetValueByRef() => ref val;
        T IUniformWithValue<T>.GetValue() => val;
    }
}<|MERGE_RESOLUTION|>--- conflicted
+++ resolved
@@ -43,11 +43,7 @@
 
         public void UpdateValue(ref T newValue)
         {
-<<<<<<< HEAD
             if (newValue.Equals(val))
-=======
-            if (EqualityComparer<T>.Default.Equals(newValue, Value))
->>>>>>> 81becd88
                 return;
 
             val= newValue;
