<<<<<<< HEAD
﻿// Copyright (c) 2007-2018 ppy Pty Ltd <contact@ppy.sh>.
// Licensed under the MIT Licence - https://raw.githubusercontent.com/ppy/osu-framework/master/LICENCE

using osu.Framework.Lists;
using System.Collections.Generic;
using System;
using System.Diagnostics;
using OpenTK;
using osu.Framework.Graphics.OpenGL;
using OpenTK.Graphics;
using osu.Framework.Graphics.Shaders;
using osu.Framework.Extensions.IEnumerableExtensions;
using osu.Framework.Graphics.Colour;
using osu.Framework.Allocation;
using osu.Framework.Graphics.Transforms;
using osu.Framework.Timing;
using osu.Framework.Caching;
using osu.Framework.Threading;
using osu.Framework.Statistics;
using System.Threading.Tasks;
using osu.Framework.Graphics.Primitives;
using osu.Framework.MathUtils;

namespace osu.Framework.Graphics.Containers
{
    /// <summary>
    /// A drawable consisting of a composite of child drawables which are
    /// manages by the composite object itself. Transformations applied to
    /// a <see cref="CompositeDrawable"/> are also applied to its children.
    /// Additionally, <see cref="CompositeDrawable"/>s support various effects, such as masking, edge effect,
    /// padding, and automatic sizing depending on their children.
    /// </summary>
    public abstract class CompositeDrawable : Drawable
    {
        #region Contruction and disposal

        /// <summary>
        /// Contructs a <see cref="CompositeDrawable"/> that stores children.
        /// </summary>
        protected CompositeDrawable()
        {
            internalChildren = new SortedList<Drawable>(new ChildComparer(this));
            aliveInternalChildren = new SortedList<Drawable>(new ChildComparer(this));
        }

        private Game game;

        /// <summary>
        /// Loads a future child or grand-child of this <see cref="CompositeDrawable"/> asyncronously. <see cref="Drawable.Dependencies"/>
        /// and <see cref="Drawable.Clock"/> are inherited from this <see cref="CompositeDrawable"/>.
        ///
        /// Note that this will always use the dependencies and clock from this instance. If you must load to a nested container level,
        /// consider using <see cref="DelayedLoadWrapper"/>
        /// </summary>
        /// <typeparam name="TLoadable">The type of the future future child or grand-child to be loaded.</typeparam>
        /// <param name="component">The type of the future future child or grand-child to be loaded.</param>
        /// <param name="onLoaded">Callback to be invoked on the update thread after loading is complete.</param>
        /// <returns>The task which is used for loading and callbacks.</returns>
        protected Task LoadComponentAsync<TLoadable>(TLoadable component, Action<TLoadable> onLoaded = null) where TLoadable : Drawable
        {
            if (game == null)
                throw new InvalidOperationException($"May not invoke {nameof(LoadComponentAsync)} prior to this {nameof(CompositeDrawable)} being loaded.");

            return component.LoadAsync(game, this, () => onLoaded?.Invoke(component));
        }

        [BackgroundDependencyLoader(true)]
        private void load(Game game, ShaderManager shaders)
        {
            this.game = game;

            if (shader == null)
                shader = shaders?.Load(VertexShaderDescriptor.TEXTURE_2, FragmentShaderDescriptor.TEXTURE_ROUNDED);

            // We are in a potentially async context, so let's aggressively load all our children
            // regardless of their alive state. this also gives children a clock so they can be checked
            // for their correct alive state in the case LifetimeStart is set to a definite value.
            internalChildren.ForEach(loadChild);

            // Let's also perform an update on our children's life to add any alive children.
            UpdateChildrenLife();
        }

        private void loadChild(Drawable child)
        {
            child.Load(Clock, Dependencies);
            child.Parent = this;
        }

        protected override void LoadComplete()
        {
            schedulerAfterChildren?.SetCurrentThread(MainThread);
            base.LoadComplete();
        }

        protected override void Dispose(bool isDisposing)
        {
            InternalChildren?.ForEach(c => c.Dispose());

            OnAutoSize = null;
            schedulerAfterChildren = null;

            base.Dispose(isDisposing);
        }

        #endregion

        #region Children management

        /// <summary>
        /// Invoked when a child has entered <see cref="AliveInternalChildren"/>.
        /// </summary>
        internal event Action<Drawable> ChildBecameAlive;

        /// <summary>
        /// Invoked when a child has left <see cref="AliveInternalChildren"/>.
        /// </summary>
        internal event Action<Drawable> ChildDied;

        /// <summary>
        /// Gets or sets the only child in <see cref="InternalChildren"/>.
        /// </summary>
        protected internal Drawable InternalChild
        {
            get
            {
                if (InternalChildren.Count != 1)
                    throw new InvalidOperationException($"{nameof(InternalChild)} is only available when there's only 1 in {nameof(InternalChildren)}!");

                return InternalChildren[0];
            }
            set
            {
                ClearInternal();
                AddInternal(value);
            }
        }

        protected class ChildComparer : IComparer<Drawable>
        {
            private readonly CompositeDrawable owner;

            public ChildComparer(CompositeDrawable owner)
            {
                this.owner = owner;
            }

            public int Compare(Drawable x, Drawable y) => owner.Compare(x, y);
        }

        /// <summary>
        /// Compares two <see cref="InternalChildren"/> to determine their sorting.
        /// </summary>
        /// <param name="x">The first child to compare.</param>
        /// <param name="y">The second child to compare.</param>
        /// <returns>-1 if <paramref name="x"/> comes before <paramref name="y"/>, and 1 otherwise.</returns>
        protected virtual int Compare(Drawable x, Drawable y)
        {
            if (x == null) throw new ArgumentNullException(nameof(x));
            if (y == null) throw new ArgumentNullException(nameof(y));

            int i = y.Depth.CompareTo(x.Depth);
            if (i != 0) return i;
            return x.ChildID.CompareTo(y.ChildID);
        }

        /// <summary>
        /// Helper method comparing children by their depth first, and then by their reversed child ID.
        /// </summary>
        /// <param name="x">The first child to compare.</param>
        /// <param name="y">The second child to compare.</param>
        /// <returns>-1 if <paramref name="x"/> comes before <paramref name="y"/>, and 1 otherwise.</returns>
        protected int CompareReverseChildID(Drawable x, Drawable y)
        {
            if (x == null) throw new ArgumentNullException(nameof(x));
            if (y == null) throw new ArgumentNullException(nameof(y));

            int i = y.Depth.CompareTo(x.Depth);
            if (i != 0) return i;
            return y.ChildID.CompareTo(x.ChildID);
        }

        private readonly SortedList<Drawable> internalChildren;
        /// <summary>
        /// This <see cref="CompositeDrawable"/> list of children. Assigning to this property will dispose all existing children of this <see cref="CompositeDrawable"/>.
        /// </summary>
        protected internal IReadOnlyList<Drawable> InternalChildren
        {
            get { return internalChildren; }
            set { InternalChildrenEnumerable = value; }
        }

        /// <summary>
        /// Replaces all internal children of this <see cref="CompositeDrawable"/> with the elements contained in the enumerable.
        /// </summary>
        protected internal IEnumerable<Drawable> InternalChildrenEnumerable
        {
            set
            {
                ClearInternal();
                AddRangeInternal(value);
            }
        }

        private readonly SortedList<Drawable> aliveInternalChildren;
        protected internal IReadOnlyList<Drawable> AliveInternalChildren => aliveInternalChildren;

        /// <summary>
        /// The index of a given child within <see cref="InternalChildren"/>.
        /// </summary>
        /// <returns>
        /// If the child is found, its index. Otherwise, the negated index it would obtain
        /// if it were added to <see cref="InternalChildren"/>.
        /// </returns>
        protected internal int IndexOfInternal(Drawable drawable) => internalChildren.IndexOf(drawable);

        /// <summary>
        /// Checks whether a given child is contained within <see cref="InternalChildren"/>.
        /// </summary>
        protected internal bool ContainsInternal(Drawable drawable) => IndexOfInternal(drawable) >= 0;

        /// <summary>
        /// Removes a given child from this <see cref="InternalChildren"/>.
        /// </summary>
        /// <param name="drawable">The <see cref="Drawable"/> to be removed.</param>
        /// <returns>False if <paramref name="drawable"/> was not a child of this <see cref="CompositeDrawable"/> and true otherwise.</returns>
        protected internal virtual bool RemoveInternal(Drawable drawable)
        {
            if (drawable == null)
                throw new ArgumentNullException(nameof(drawable));

            int index = IndexOfInternal(drawable);
            if (index < 0)
                return false;

            internalChildren.RemoveAt(index);
            if (drawable.IsAlive)
            {
                aliveInternalChildren.Remove(drawable);
                ChildDied?.Invoke(drawable);
            }

            if (drawable.LoadState >= LoadState.Ready && drawable.Parent != this)
                throw new InvalidOperationException($@"Removed a drawable ({drawable}) whose parent was not this ({this}), but {drawable.Parent}.");

            drawable.Parent = null;
            drawable.IsAlive = false;

            if (AutoSizeAxes != Axes.None)
                InvalidateFromChild(Invalidation.RequiredParentSizeToFit);

            return true;
        }

        /// <summary>
        /// Clear all of <see cref="InternalChildren"/>.
        /// </summary>
        /// <param name="disposeChildren">
        /// Whether removed children should also get disposed.
        /// Disposal will be recursive.
        /// </param>
        protected internal virtual void ClearInternal(bool disposeChildren = true)
        {
            if (internalChildren.Count == 0) return;

            foreach (Drawable t in internalChildren)
            {
                if (t.IsAlive)
                    ChildDied?.Invoke(t);

                t.IsAlive = false;

                if (disposeChildren)
                {
                    //cascade disposal
                    (t as CompositeDrawable)?.ClearInternal();
                    t.Dispose();
                }
                else
                    t.Parent = null;

                Trace.Assert(t.Parent == null);
            }

            internalChildren.Clear();
            aliveInternalChildren.Clear();

            if (AutoSizeAxes != Axes.None)
                InvalidateFromChild(Invalidation.RequiredParentSizeToFit);
        }

        /// <summary>
        /// Used to assign a monotonically increasing ID to children as they are added. This member is
        /// incremented whenever a child is added.
        /// </summary>
        private ulong currentChildID;

        /// <summary>
        /// Adds a child to <see cref="InternalChildren"/>.
        /// </summary>
        protected internal virtual void AddInternal(Drawable drawable)
        {
            if (drawable == null)
                throw new ArgumentNullException(nameof(drawable), $"null {nameof(Drawable)}s may not be added to {nameof(CompositeDrawable)}.");

            if (drawable == this)
                throw new InvalidOperationException($"{nameof(CompositeDrawable)} may not be added to itself.");

            // If the drawable's ChildId is not zero, then it was added to another parent even if it wasn't loaded
            if (drawable.ChildID != 0)
                throw new InvalidOperationException("May not add a drawable to multiple containers.");

            drawable.ChildID = ++currentChildID;
            drawable.RemoveCompletedTransforms = RemoveCompletedTransforms;

            if (drawable.LoadState >= LoadState.Ready)
                drawable.Parent = this;
            // If we're already loaded, we can eagerly allow children to be loaded
            else if (LoadState >= LoadState.Loading)
                loadChild(drawable);

            internalChildren.Add(drawable);
            checkChildLife(drawable);

            if (AutoSizeAxes != Axes.None)
                InvalidateFromChild(Invalidation.RequiredParentSizeToFit);
        }

        /// <summary>
        /// Adds a range of children to <see cref="InternalChildren"/>. This is equivalent to calling
        /// <see cref="AddInternal(Drawable)"/> on each element of the range in order.
        /// </summary>
        protected internal void AddRangeInternal(IEnumerable<Drawable> range)
        {
            foreach (Drawable d in range)
                AddInternal(d);
        }

        /// <summary>
        /// Changes the depth of an internal child. This affects ordering of <see cref="InternalChildren"/>.
        /// </summary>
        /// <param name="child">The child whose depth is to be changed.</param>
        /// <param name="newDepth">The new depth value to be set.</param>
        protected internal void ChangeInternalChildDepth(Drawable child, float newDepth)
        {
            if (child.Depth == newDepth) return;

            var index = IndexOfInternal(child);
            if (index < 0)
                throw new InvalidOperationException($"Can not change depth of drawable which is not contained within this {nameof(CompositeDrawable)}.");

            internalChildren.RemoveAt(index);
            var aliveIndex = aliveInternalChildren.IndexOf(child);
            if (aliveIndex >= 0) // remove if found
                aliveInternalChildren.RemoveAt(aliveIndex);

            var chId = child.ChildID;
            child.ChildID = 0; // ensure Depth-change does not throw an exception
            child.Depth = newDepth;
            child.ChildID = chId;

            internalChildren.Add(child);
            if (aliveIndex >= 0) // re-add if it used to be in aliveInternalChildren
                aliveInternalChildren.Add(child);
        }

        #endregion

        #region Updating (per-frame periodic)

        private Scheduler schedulerAfterChildren;

        protected Scheduler SchedulerAfterChildren => schedulerAfterChildren ?? (schedulerAfterChildren = new Scheduler(MainThread, Clock));

        /// <summary>
        /// Updates the life status of <see cref="InternalChildren"/> according to their
        /// <see cref="Drawable.ShouldBeAlive"/> property.
        /// </summary>
        /// <returns>True iff the life status of at least one child changed.</returns>
        protected virtual bool UpdateChildrenLife()
        {
            bool anyAliveChanged = false;

            // checkChildLife may remove a child from internalChildren. In order to not skip children,
            // we keep track of the original amount children to apply an offset to the iterator
            int originalCount = internalChildren.Count;
            for (int i = 0; i < internalChildren.Count; i++)
                anyAliveChanged |= checkChildLife(internalChildren[i + internalChildren.Count - originalCount]);

            if (anyAliveChanged)
                childrenSizeDependencies.Invalidate();

            return anyAliveChanged;
        }

        /// <summary>
        /// Checks whether the alive state of a child has changed processes it. This will add or remove
        /// the child from <see cref="aliveInternalChildren"/> depending on its alive state.
        /// </summary>
        /// <param name="child">The child to check.</param>
        /// <returns>Whether the child's alive state has changed.</returns>
        private bool checkChildLife(Drawable child)
        {
            Debug.Assert(internalChildren.Contains(child), "Can only check and react to the life of our own children.");

            // Can not have alive children if we are not loaded.
            if (LoadState < LoadState.Ready)
                return false;

            bool changed = false;

            if (child.ShouldBeAlive)
            {
                if (!child.IsAlive)
                {
                    loadChild(child);

                    if (child.LoadState >= LoadState.Ready)
                    {
                        aliveInternalChildren.Add(child);
                        ChildBecameAlive?.Invoke(child);
                        child.IsAlive = true;
                        changed = true;
                    }
                }
            }
            else
            {
                if (child.IsAlive)
                {
                    aliveInternalChildren.Remove(child);
                    ChildDied?.Invoke(child);
                    child.IsAlive = false;
                    changed = true;
                }

                if (child.RemoveWhenNotAlive)
                {
                    RemoveInternal(child);

                    if (child.DisposeOnDeathRemoval)
                        child.Dispose();
                }
            }

            return changed;
        }

        internal override void UpdateClock(IFrameBasedClock clock)
        {
            if (Clock == clock)
                return;

            base.UpdateClock(clock);
            foreach (Drawable child in internalChildren)
                child.UpdateClock(Clock);

            schedulerAfterChildren?.UpdateClock(Clock);
        }

        /// <summary>
        /// Specifies whether this <see cref="CompositeDrawable"/> requires an update of its children.
        /// If the return value is false, then children are not updated and
        /// <see cref="UpdateAfterChildren"/> is not called.
        /// </summary>
        protected virtual bool RequiresChildrenUpdate => !IsMaskedAway || !childrenSizeDependencies.IsValid;

        public override bool UpdateSubTree()
        {
            if (!base.UpdateSubTree()) return false;

            // We update our children's life even if we are invisible.
            // Note, that this does not propagate down and may need
            // generalization in the future.
            UpdateChildrenLife();

            // If we are not present then there is never a reason to check
            // for children, as they should never affect our present status.
            if (!IsPresent || !RequiresChildrenUpdate) return false;

            UpdateAfterChildrenLife();

            // We iterate by index to gain performance
            // ReSharper disable once ForCanBeConvertedToForeach
            for (int i = 0; i < aliveInternalChildren.Count; ++i)
            {
                Drawable c = aliveInternalChildren[i];
                Debug.Assert(c.LoadState >= LoadState.Ready);
                c.UpdateSubTree();
            }

            if (schedulerAfterChildren != null)
            {
                int amountScheduledTasks = schedulerAfterChildren.Update();
                FrameStatistics.Add(StatisticsCounterType.ScheduleInvk, amountScheduledTasks);
            }

            UpdateAfterChildren();

            updateChildrenSizeDependencies();
            UpdateAfterAutoSize();
            return true;
        }

        /// <summary>
        /// Updates all masking calculations for this <see cref="CompositeDrawable"/> and its <see cref="AliveInternalChildren"/>.
        /// This occurs post-<see cref="UpdateSubTree"/> to ensure that all <see cref="Drawable"/> updates have taken place.
        /// </summary>
        /// <param name="source">The parent that triggered this update on this <see cref="Drawable"/>.</param>
        /// <param name="maskingBounds">The <see cref="RectangleF"/> that defines the masking bounds.</param>
        /// <returns>Whether masking calculations have taken place.</returns>
        public override bool UpdateSubTreeMasking(Drawable source, RectangleF maskingBounds)
        {
            if (!base.UpdateSubTreeMasking(source, maskingBounds))
                return false;

            if (IsMaskedAway)
                return true;

            if (aliveInternalChildren.Count == 0)
                return true;

            if (RequiresChildrenUpdate)
            {
                var childMaskingBounds = ComputeChildMaskingBounds(maskingBounds);


                // We iterate by index to gain performance
                // ReSharper disable once ForCanBeConvertedToForeach
                for (int i = 0; i < aliveInternalChildren.Count; i++)
                    aliveInternalChildren[i].UpdateSubTreeMasking(this, childMaskingBounds);
            }

            return true;
        }

        protected override bool ComputeIsMaskedAway(RectangleF maskingBounds)
        {
            if (!CanBeFlattened)
                return base.ComputeIsMaskedAway(maskingBounds);

            // The masking check is overly expensive (requires creation of ScreenSpaceDrawQuad)
            // when only few children exist.
            return aliveInternalChildren.Count >= amount_children_required_for_masking_check && base.ComputeIsMaskedAway(maskingBounds);
        }

        /// <summary>
        /// Computes the <see cref="RectangleF"/> to be used as the masking bounds for all <see cref="AliveInternalChildren"/>.
        /// </summary>
        /// <param name="maskingBounds">The <see cref="RectangleF"/> that defines the masking bounds for this <see cref="CompositeDrawable"/>.</param>
        /// <returns>The <see cref="RectangleF"/> to be used as the masking bounds for <see cref="AliveInternalChildren"/>.</returns>
        protected virtual RectangleF ComputeChildMaskingBounds(RectangleF maskingBounds) => Masking ? RectangleF.Intersect(maskingBounds, ScreenSpaceDrawQuad.AABBFloat) : maskingBounds;

        /// <summary>
        /// Invoked after <see cref="UpdateChildrenLife"/> and <see cref="Drawable.IsPresent"/> state checks have taken place,
        /// but before <see cref="Drawable.UpdateSubTree"/> is invoked for all <see cref="InternalChildren"/>.
        /// This occurs after <see cref="Drawable.Update"/> has been invoked on this <see cref="CompositeDrawable"/>
        /// </summary>
        protected virtual void UpdateAfterChildrenLife()
        {
        }

        /// <summary>
        /// An opportunity to update state once-per-frame after <see cref="Drawable.Update"/> has been called
        /// for all <see cref="InternalChildren"/>.
        /// This is invoked prior to any autosize calculations of this <see cref="CompositeDrawable"/>.
        /// </summary>
        protected virtual void UpdateAfterChildren()
        {
        }

        /// <summary>
        /// Invoked after all autosize calculations have taken place.
        /// </summary>
        protected virtual void UpdateAfterAutoSize()
        {
        }

        #endregion

        #region Invalidation

        /// <summary>
        /// Informs this <see cref="CompositeDrawable"/> that a child has been invalidated.
        /// </summary>
        /// <param name="invalidation">The type of invalidation applied to the child.</param>
        public virtual void InvalidateFromChild(Invalidation invalidation)
        {
            //Colour captures potential changes in IsPresent. If this ever becomes a bottleneck,
            //Invalidation could be further separated into presence changes.
            if ((invalidation & (Invalidation.RequiredParentSizeToFit | Invalidation.Colour)) > 0)
                childrenSizeDependencies.Invalidate();
        }

        public override bool Invalidate(Invalidation invalidation = Invalidation.All, Drawable source = null, bool shallPropagate = true)
        {
            if (!base.Invalidate(invalidation, source, shallPropagate))
                return false;

            if (!shallPropagate) return true;

            // This way of looping turns out to be slightly faster than a foreach
            // or directly indexing a SortedList<T>. This part of the code is often
            // hot, so an optimization like this makes sense here.
            SortedList<Drawable> current = internalChildren;
            // ReSharper disable once ForCanBeConvertedToForeach
            for (int i = 0; i < current.Count; ++i)
            {
                Drawable c = current[i];
                Debug.Assert(c != source);

                Invalidation childInvalidation = invalidation;
                if ((invalidation & Invalidation.RequiredParentSizeToFit) > 0)
                    childInvalidation |= Invalidation.DrawInfo;

                // Other geometry things like rotation, shearing, etc don't affect child properties.
                childInvalidation &= ~Invalidation.MiscGeometry;

                // Relative positioning can however affect child geometry
                // ReSharper disable once PossibleNullReferenceException
                if (c.RelativePositionAxes != Axes.None && (invalidation & Invalidation.DrawSize) > 0)
                    childInvalidation |= Invalidation.MiscGeometry;

                // No draw size changes if relative size axes does not propagate it downward.
                if (c.RelativeSizeAxes == Axes.None)
                    childInvalidation &= ~Invalidation.DrawSize;

                c.Invalidate(childInvalidation, this);
            }

            return true;
        }

        #endregion

        #region DrawNode

        private readonly CompositeDrawNodeSharedData compositeDrawNodeSharedData = new CompositeDrawNodeSharedData();
        private Shader shader;

        protected override DrawNode CreateDrawNode() => new CompositeDrawNode();

        protected override void ApplyDrawNode(DrawNode node)
        {
            CompositeDrawNode n = (CompositeDrawNode)node;

            if (!Masking && (BorderThickness != 0.0f || EdgeEffect.Type != EdgeEffectType.None))
                throw new InvalidOperationException("Can not have border effects/edge effects if masking is disabled.");

            Vector3 scale = DrawInfo.MatrixInverse.ExtractScale();

            n.MaskingInfo = !Masking
                ? (MaskingInfo?)null
                : new MaskingInfo
                {
                    ScreenSpaceAABB = ScreenSpaceDrawQuad.AABB,
                    MaskingRect = DrawRectangle,
                    ToMaskingSpace = DrawInfo.MatrixInverse,
                    CornerRadius = CornerRadius,
                    BorderThickness = BorderThickness,
                    BorderColour = BorderColour,
                    // We are setting the linear blend range to the approximate size of a _pixel_ here.
                    // This results in the optimal trade-off between crispness and smoothness of the
                    // edges of the masked region according to sampling theory.
                    BlendRange = MaskingSmoothness * (scale.X + scale.Y) / 2,
                    AlphaExponent = 1,
                };

            n.EdgeEffect = EdgeEffect;

            n.ScreenSpaceMaskingQuad = null;
            n.Shared = compositeDrawNodeSharedData;

            n.Shader = shader;

            base.ApplyDrawNode(node);
        }

        protected virtual bool CanBeFlattened => !Masking && !HasProxy;

        private const int amount_children_required_for_masking_check = 2;

        /// <summary>
        /// This function adds all children's <see cref="DrawNode"/>s to a target List, flattening the children of certain types
        /// of <see cref="CompositeDrawable"/> subtrees for optimization purposes.
        /// </summary>
        /// <param name="frame">The frame which <see cref="DrawNode"/>s should be generated for.</param>
        /// <param name="treeIndex">The index of the currently in-use <see cref="DrawNode"/> tree.</param>
        /// <param name="j">The running index into the target List.</param>
        /// <param name="parentComposite">The <see cref="CompositeDrawable"/> whose children's <see cref="DrawNode"/>s to add.</param>
        /// <param name="target">The target list to fill with DrawNodes.</param>
        private static void addFromComposite(ulong frame, int treeIndex, ref int j, CompositeDrawable parentComposite, List<DrawNode> target)
        {
            SortedList<Drawable> current = parentComposite.aliveInternalChildren;
            // ReSharper disable once ForCanBeConvertedToForeach
            for (int i = 0; i < current.Count; ++i)
            {
                Drawable drawable = current[i];

                if (!drawable.IsProxy)
                {
                    if (!drawable.IsPresent)
                        continue;

                    CompositeDrawable composite = drawable as CompositeDrawable;
                    if (composite?.CanBeFlattened == true)
                    {
                        if (!composite.IsMaskedAway)
                            addFromComposite(frame, treeIndex, ref j, composite, target);

                        continue;
                    }

                    if (drawable.IsMaskedAway)
                        continue;
                }

                DrawNode next = drawable.GenerateDrawNodeSubtree(frame, treeIndex);
                if (next == null)
                    continue;

                if (drawable.HasProxy)
                    drawable.ValidateProxyDrawNode(treeIndex, frame);
                else
                {
                    if (j < target.Count)
                        target[j] = next;
                    else
                        target.Add(next);
                    j++;
                }
            }
        }

        internal virtual bool AddChildDrawNodes => true;

        internal override DrawNode GenerateDrawNodeSubtree(ulong frame, int treeIndex)
        {
            // No need for a draw node at all if there are no children and we are not glowing.
            if (aliveInternalChildren.Count == 0 && CanBeFlattened)
                return null;

            CompositeDrawNode cNode = base.GenerateDrawNodeSubtree(frame, treeIndex) as CompositeDrawNode;
            if (cNode == null)
                return null;

            if (cNode.Children == null)
                cNode.Children = new List<DrawNode>(aliveInternalChildren.Count);

            if (AddChildDrawNodes)
            {
                List<DrawNode> target = cNode.Children;

                int j = 0;
                addFromComposite(frame, treeIndex, ref j, this, target);

                if (j < target.Count)
                    target.RemoveRange(j, target.Count - j);
            }

            return cNode;
        }

        #endregion

        #region Transforms

        /// <summary>
        /// Whether to remove completed transforms from the list of applicable transforms. Setting this to false allows for rewinding transforms.
        /// <para>
        /// This value is passed down to children.
        /// </para>
        /// </summary>
        public override bool RemoveCompletedTransforms
        {
            get { return base.RemoveCompletedTransforms; }
            internal set
            {
                if (base.RemoveCompletedTransforms == value)
                    return;
                base.RemoveCompletedTransforms = value;

                foreach (var c in internalChildren)
                    c.RemoveCompletedTransforms = RemoveCompletedTransforms;
            }
        }

        public override void ApplyTransformsAt(double time, bool propagateChildren = false)
        {
            base.ApplyTransformsAt(time, propagateChildren);

            if (!propagateChildren)
                return;

            foreach (var c in internalChildren)
                c.ApplyTransformsAt(time, true);
        }

        public override void ClearTransformsAfter(double time, bool propagateChildren = false, string targetMember = null)
        {
            base.ClearTransformsAfter(time, propagateChildren, targetMember);

            if (!propagateChildren)
                return;

            foreach (var c in internalChildren)
                c.ClearTransformsAfter(time, true, targetMember);
        }

        internal override void AddDelay(double duration, bool propagateChildren = false)
        {
            if (duration == 0)
                return;

            base.AddDelay(duration, propagateChildren);

            if (propagateChildren)
                foreach (var c in internalChildren)
                    c.AddDelay(duration, true);
        }

        protected ScheduledDelegate ScheduleAfterChildren(Action action) => SchedulerAfterChildren.AddDelayed(action, TransformDelay);

        public override InvokeOnDisposal BeginAbsoluteSequence(double newTransformStartTime, bool recursive = false)
        {
            var baseDisposalAction = base.BeginAbsoluteSequence(newTransformStartTime, recursive);
            if (!recursive)
                return baseDisposalAction;

            List<InvokeOnDisposal> disposalActions = new List<InvokeOnDisposal>(internalChildren.Count + 1) { baseDisposalAction };
            foreach (var c in internalChildren)
                disposalActions.Add(c.BeginAbsoluteSequence(newTransformStartTime, true));

            return new InvokeOnDisposal(() =>
            {
                foreach (var a in disposalActions)
                    a.Dispose();
            });
        }

        public override void FinishTransforms(bool propagateChildren = false, string targetMember = null)
        {
            base.FinishTransforms(propagateChildren, targetMember);

            if (propagateChildren)
                foreach (var c in internalChildren)
                    c.FinishTransforms(true, targetMember);
        }

        /// <summary>
        /// Helper function for creating and adding a <see cref="Transform{TValue, T}"/> that fades the current <see cref="EdgeEffect"/>.
        /// </summary>
        protected TransformSequence<CompositeDrawable> FadeEdgeEffectTo(float newAlpha, double duration = 0, Easing easing = Easing.None)
        {
            Color4 targetColour = EdgeEffect.Colour;
            targetColour.A = newAlpha;
            return FadeEdgeEffectTo(targetColour, duration, easing);
        }

        /// <summary>
        /// Helper function for creating and adding a <see cref="Transform{TValue, T}"/> that fades the current <see cref="EdgeEffect"/>.
        /// </summary>
        protected TransformSequence<CompositeDrawable> FadeEdgeEffectTo(Color4 newColour, double duration = 0, Easing easing = Easing.None)
        {
            var effect = EdgeEffect;
            effect.Colour = newColour;
            return TweenEdgeEffectTo(effect, duration, easing);
        }

        /// <summary>
        /// Helper function for creating and adding a <see cref="Transform{TValue, T}"/> that tweens the current <see cref="EdgeEffect"/>.
        /// </summary>
        protected TransformSequence<CompositeDrawable> TweenEdgeEffectTo(EdgeEffectParameters newParams, double duration = 0, Easing easing = Easing.None) =>
            this.TransformTo(nameof(EdgeEffect), newParams, duration, easing);

        #endregion

        #region Interaction / Input

        // Required to pass through input to children by default.
        // TODO: Evaluate effects of this on performance and address.
        public override bool HandleKeyboardInput => true;
        public override bool HandleMouseInput => true;

        public override bool Contains(Vector2 screenSpacePos)
        {
            float cRadius = CornerRadius;

            // Select a cheaper contains method when we don't need rounded edges.
            if (cRadius == 0.0f)
                return base.Contains(screenSpacePos);
            return DrawRectangle.Shrink(cRadius).DistanceSquared(ToLocalSpace(screenSpacePos)) <= cRadius * cRadius;
        }

        internal override bool BuildKeyboardInputQueue(List<Drawable> queue)
        {
            if (!base.BuildKeyboardInputQueue(queue))
                return false;

            // We iterate by index to gain performance
            // ReSharper disable once ForCanBeConvertedToForeach
            for (int i = 0; i < aliveInternalChildren.Count; ++i)
                aliveInternalChildren[i].BuildKeyboardInputQueue(queue);

            return true;
        }

        internal override bool BuildMouseInputQueue(Vector2 screenSpaceMousePos, List<Drawable> queue)
        {
            if (!base.BuildMouseInputQueue(screenSpaceMousePos, queue) && (!CanReceiveMouseInput || Masking))
                return false;

            // We iterate by index to gain performance
            // ReSharper disable once ForCanBeConvertedToForeach
            for (int i = 0; i < aliveInternalChildren.Count; ++i)
                aliveInternalChildren[i].BuildMouseInputQueue(screenSpaceMousePos, queue);

            return true;
        }

        #endregion

        #region Masking and related effects (e.g. round corners)

        private bool masking;

        /// <summary>
        /// If enabled, only the portion of children that falls within this <see cref="CompositeDrawable"/>'s
        /// shape is drawn to the screen.
        /// </summary>
        public bool Masking
        {
            get { return masking; }
            protected set
            {
                if (masking == value)
                    return;

                masking = value;
                Invalidate(Invalidation.DrawNode);
            }
        }

        private float maskingSmoothness = 1;

        /// <summary>
        /// Determines over how many pixels the alpha component smoothly fades out.
        /// Only has an effect when <see cref="Masking"/> is true.
        /// </summary>
        public float MaskingSmoothness
        {
            get { return maskingSmoothness; }
            protected set
            {
                //must be above zero to avoid a div-by-zero in the shader logic.
                value = Math.Max(0.01f, value);

                if (maskingSmoothness == value)
                    return;

                maskingSmoothness = value;
                Invalidate(Invalidation.DrawNode);
            }
        }

        private float cornerRadius;

        /// <summary>
        /// Determines how large of a radius is masked away around the corners.
        /// Only has an effect when <see cref="Masking"/> is true.
        /// </summary>
        public float CornerRadius
        {
            get { return cornerRadius; }
            protected set
            {
                if (cornerRadius == value)
                    return;

                cornerRadius = value;
                Invalidate(Invalidation.DrawNode);
            }
        }

        private float borderThickness;

        /// <summary>
        /// Determines how thick of a border to draw around the inside of the masked region.
        /// Only has an effect when <see cref="Masking"/> is true.
        /// The border only is drawn on top of children using a sprite shader.
        /// </summary>
        /// <remarks>
        /// Drawing borders is optimized heavily into our sprite shaders. As a consequence
        /// borders are only drawn correctly on top of quad-shaped children using our sprite
        /// shaders.
        /// </remarks>
        public float BorderThickness
        {
            get { return borderThickness; }
            protected set
            {
                if (borderThickness == value)
                    return;

                borderThickness = value;
                Invalidate(Invalidation.DrawNode);
            }
        }

        private SRGBColour borderColour = Color4.Black;

        /// <summary>
        /// Determines the color of the border controlled by <see cref="BorderThickness"/>.
        /// Only has an effect when <see cref="Masking"/> is true.
        /// </summary>
        public SRGBColour BorderColour
        {
            get { return borderColour; }
            protected set
            {
                if (borderColour.Equals(value))
                    return;

                borderColour = value;
                Invalidate(Invalidation.DrawNode);
            }
        }

        private EdgeEffectParameters edgeEffect;

        /// <summary>
        /// Determines an edge effect of this <see cref="CompositeDrawable"/>.
        /// Edge effects are e.g. glow or a shadow.
        /// Only has an effect when <see cref="Masking"/> is true.
        /// </summary>
        public EdgeEffectParameters EdgeEffect
        {
            get { return edgeEffect; }
            protected set
            {
                if (edgeEffect.Equals(value))
                    return;

                edgeEffect = value;
                Invalidate(Invalidation.DrawNode);
            }
        }

        #endregion

        #region Sizing

        public override RectangleF BoundingBox
        {
            get
            {
                float cRadius = CornerRadius;
                if (cRadius == 0.0f)
                    return base.BoundingBox;

                RectangleF drawRect = LayoutRectangle.Shrink(cRadius);

                // Inflate bounding box in parent space by the half-size of the bounding box of the
                // ellipse obtained by transforming the unit circle into parent space.
                Vector2 offset = ToParentSpace(Vector2.Zero);
                Vector2 u = ToParentSpace(new Vector2(cRadius, 0)) - offset;
                Vector2 v = ToParentSpace(new Vector2(0, cRadius)) - offset;
                Vector2 inflation = new Vector2((float)Math.Sqrt(u.X * u.X + v.X * v.X), (float)Math.Sqrt(u.Y * u.Y + v.Y * v.Y));

                RectangleF result = ToParentSpace(drawRect).AABBFloat.Inflate(inflation);
                // The above algorithm will return incorrect results if the rounded corners are not fully visible.
                // To limit bad behavior we at least enforce here, that the bounding box with rounded corners
                // is never larger than the bounding box without.
                if (DrawSize.X < CornerRadius * 2 || DrawSize.Y < CornerRadius * 2)
                    result.Intersect(base.BoundingBox);

                return result;
            }
        }

        private MarginPadding padding;

        /// <summary>
        /// Shrinks the space children may occupy within this <see cref="CompositeDrawable"/>
        /// by the specified amount on each side.
        /// </summary>
        public MarginPadding Padding
        {
            get { return padding; }
            protected set
            {
                if (padding.Equals(value)) return;

                if (!Validation.IsFinite(value)) throw new ArgumentException($@"{nameof(Padding)} must be finite, but is {value}.");

                padding = value;

                foreach (Drawable c in internalChildren)
                    c.Invalidate(c.InvalidationFromParentSize);
            }
        }

        /// <summary>
        /// The size of the coordinate space revealed to <see cref="InternalChildren"/>.
        /// Captures the effect of e.g. <see cref="Padding"/>.
        /// </summary>
        public Vector2 ChildSize => DrawSize - new Vector2(Padding.TotalHorizontal, Padding.TotalVertical);

        /// <summary>
        /// Positional offset applied to <see cref="InternalChildren"/>.
        /// Captures the effect of e.g. <see cref="Padding"/>.
        /// </summary>
        public Vector2 ChildOffset => new Vector2(Padding.Left, Padding.Top);

        private Vector2 relativeChildSize = Vector2.One;

        /// <summary>
        /// The size of the relative position/size coordinate space of children of this <see cref="CompositeDrawable"/>.
        /// Children positioned at this size will appear as if they were positioned at <see cref="Drawable.Position"/> = <see cref="Vector2.One"/> in this <see cref="CompositeDrawable"/>.
        /// </summary>
        public Vector2 RelativeChildSize
        {
            get { return relativeChildSize; }
            protected set
            {
                if (relativeChildSize == value)
                    return;

                if (!Validation.IsFinite(value)) throw new ArgumentException($@"{nameof(RelativeChildSize)} must be finite, but is {value}.");
                if (value.X == 0 || value.Y == 0) throw new ArgumentException($@"{nameof(RelativeChildSize)} must be non-zero, but is {value}.");

                relativeChildSize = value;

                foreach (Drawable c in internalChildren)
                    c.Invalidate(c.InvalidationFromParentSize);
            }
        }

        private Vector2 relativeChildOffset = Vector2.Zero;

        /// <summary>
        /// The offset of the relative position/size coordinate space of children of this <see cref="CompositeDrawable"/>.
        /// Children positioned at this offset will appear as if they were positioned at <see cref="Drawable.Position"/> = <see cref="Vector2.Zero"/> in this <see cref="CompositeDrawable"/>.
        /// </summary>
        public Vector2 RelativeChildOffset
        {
            get { return relativeChildOffset; }
            protected set
            {
                if (relativeChildOffset == value)
                    return;

                if (!Validation.IsFinite(value)) throw new ArgumentException($@"{nameof(RelativeChildOffset)} must be finite, but is {value}.");

                relativeChildOffset = value;

                foreach (Drawable c in internalChildren)
                    c.Invalidate(c.InvalidationFromParentSize & ~Invalidation.DrawSize);
            }
        }

        /// <summary>
        /// Conversion factor from relative to absolute coordinates in our space.
        /// </summary>
        public Vector2 RelativeToAbsoluteFactor => Vector2.Divide(ChildSize, RelativeChildSize);

        /// <summary>
        /// Tweens the <see cref="RelativeChildSize"/> of this <see cref="CompositeDrawable"/>.
        /// </summary>
        /// <param name="newSize">The coordinate space to tween to.</param>
        /// <param name="duration">The tween duration.</param>
        /// <param name="easing">The tween easing.</param>
        protected TransformSequence<CompositeDrawable> TransformRelativeChildSizeTo(Vector2 newSize, double duration = 0, Easing easing = Easing.None) =>
            this.TransformTo(nameof(RelativeChildSize), newSize, duration, easing);

        /// <summary>
        /// Tweens the <see cref="RelativeChildOffset"/> of this <see cref="CompositeDrawable"/>.
        /// </summary>
        /// <param name="newOffset">The coordinate space to tween to.</param>
        /// <param name="duration">The tween duration.</param>
        /// <param name="easing">The tween easing.</param>
        protected TransformSequence<CompositeDrawable> TransformRelativeChildOffsetTo(Vector2 newOffset, double duration = 0, Easing easing = Easing.None) =>
            this.TransformTo(nameof(RelativeChildOffset), newOffset, duration, easing);

        public override Axes RelativeSizeAxes
        {
            get { return base.RelativeSizeAxes; }
            set
            {
                if ((AutoSizeAxes & value) != 0)
                    throw new InvalidOperationException("No axis can be relatively sized and automatically sized at the same time.");

                base.RelativeSizeAxes = value;
            }
        }

        private Axes autoSizeAxes;

        /// <summary>
        /// Controls which <see cref="Axes"/> are automatically sized w.r.t. <see cref="InternalChildren"/>.
        /// Children's <see cref="Drawable.BypassAutoSizeAxes"/> are ignored for automatic sizing.
        /// Most notably, <see cref="Drawable.RelativePositionAxes"/> and <see cref="RelativeSizeAxes"/> of children
        /// do not affect automatic sizing to avoid circular size dependencies.
        /// It is not allowed to manually set <see cref="Size"/> (or <see cref="Width"/> / <see cref="Height"/>)
        /// on any <see cref="Axes"/> which are automatically sized.
        /// </summary>
        public virtual Axes AutoSizeAxes
        {
            get { return autoSizeAxes; }
            protected set
            {
                if (value == autoSizeAxes)
                    return;

                if ((RelativeSizeAxes & value) != 0)
                    throw new InvalidOperationException("No axis can be relatively sized and automatically sized at the same time.");

                autoSizeAxes = value;
                childrenSizeDependencies.Invalidate();
                OnSizingChanged();
            }
        }

        /// <summary>
        /// The duration which automatic sizing should take. If zero, then it is instantaneous.
        /// Otherwise, this is equivalent to applying an automatic size via a resize transform.
        /// </summary>
        public float AutoSizeDuration { get; protected set; }

        /// <summary>
        /// The type of easing which should be used for smooth automatic sizing when <see cref="AutoSizeDuration"/>
        /// is non-zero.
        /// </summary>
        public Easing AutoSizeEasing { get; protected set; }

        /// <summary>
        /// THIS EVENT PURELY EXISTS FOR THE SCENE GRAPH VISUALIZER. DO NOT USE.
        /// This event will fire after our <see cref="Size"/> is updated from autosizing.
        /// </summary>
        internal event Action OnAutoSize;

        private Cached childrenSizeDependencies = new Cached();

        public override float Width
        {
            get
            {
                if (!StaticCached.BypassCache && !isComputingChildrenSizeDependencies && (AutoSizeAxes & Axes.X) > 0)
                    updateChildrenSizeDependencies();
                return base.Width;
            }

            set
            {
                if ((AutoSizeAxes & Axes.X) != 0)
                    throw new InvalidOperationException($"The width of a {nameof(CompositeDrawable)} with {nameof(AutoSizeAxes)} should only be manually set if it is relative to its parent.");
                base.Width = value;
            }
        }

        public override float Height
        {
            get
            {
                if (!StaticCached.BypassCache && !isComputingChildrenSizeDependencies && (AutoSizeAxes & Axes.Y) > 0)
                    updateChildrenSizeDependencies();
                return base.Height;
            }

            set
            {
                if ((AutoSizeAxes & Axes.Y) != 0)
                    throw new InvalidOperationException($"The height of a {nameof(CompositeDrawable)} with {nameof(AutoSizeAxes)} should only be manually set if it is relative to its parent.");
                base.Height = value;
            }
        }

        private bool isComputingChildrenSizeDependencies;

        public override Vector2 Size
        {
            get
            {
                if (!StaticCached.BypassCache && !isComputingChildrenSizeDependencies && AutoSizeAxes != Axes.None)
                    updateChildrenSizeDependencies();
                return base.Size;
            }

            set
            {
                if ((AutoSizeAxes & Axes.Both) != 0)
                    throw new InvalidOperationException($"The Size of a {nameof(CompositeDrawable)} with {nameof(AutoSizeAxes)} should only be manually set if it is relative to its parent.");
                base.Size = value;
            }
        }

        private Vector2 computeAutoSize()
        {
            MarginPadding originalPadding = Padding;
            MarginPadding originalMargin = Margin;

            try
            {
                Padding = new MarginPadding();
                Margin = new MarginPadding();

                if (AutoSizeAxes == Axes.None) return DrawSize;

                Vector2 maxBoundSize = Vector2.Zero;

                // Find the maximum width/height of children
                foreach (Drawable c in AliveInternalChildren)
                {
                    if (!c.IsPresent)
                        continue;

                    Vector2 cBound = c.RequiredParentSizeToFit;

                    if ((c.BypassAutoSizeAxes & Axes.X) == 0)
                        maxBoundSize.X = Math.Max(maxBoundSize.X, cBound.X);

                    if ((c.BypassAutoSizeAxes & Axes.Y) == 0)
                        maxBoundSize.Y = Math.Max(maxBoundSize.Y, cBound.Y);
                }

                if ((AutoSizeAxes & Axes.X) == 0)
                    maxBoundSize.X = DrawSize.X;
                if ((AutoSizeAxes & Axes.Y) == 0)
                    maxBoundSize.Y = DrawSize.Y;

                return new Vector2(maxBoundSize.X, maxBoundSize.Y);
            }
            finally
            {
                Padding = originalPadding;
                Margin = originalMargin;
            }
        }

        private void updateAutoSize()
        {
            if (AutoSizeAxes == Axes.None)
                return;

            Vector2 b = computeAutoSize() + Padding.Total;

            autoSizeResizeTo(new Vector2(
                (AutoSizeAxes & Axes.X) > 0 ? b.X : base.Width,
                (AutoSizeAxes & Axes.Y) > 0 ? b.Y : base.Height
            ), AutoSizeDuration, AutoSizeEasing);

            //note that this is called before autoSize becomes valid. may be something to consider down the line.
            //might work better to add an OnRefresh event in Cached<> and invoke there.
            OnAutoSize?.Invoke();
        }

        private void updateChildrenSizeDependencies()
        {
            isComputingChildrenSizeDependencies = true;

            try
            {
                if (!childrenSizeDependencies.IsValid)
                {
                    updateAutoSize();
                    childrenSizeDependencies.Validate();
                }
            }
            finally
            {
                isComputingChildrenSizeDependencies = false;
            }
        }

        private void autoSizeResizeTo(Vector2 newSize, double duration = 0, Easing easing = Easing.None) =>
            this.TransformTo(this.PopulateTransform(new AutoSizeTransform { Rewindable = false }, newSize, duration, easing));

        /// <summary>
        /// A helper property for <see cref="autoSizeResizeTo(Vector2, double, Easing)"/> to change the size of <see cref="CompositeDrawable"/>s with <see cref="AutoSizeAxes"/>.
        /// </summary>
        private Vector2 baseSize
        {
            get { return new Vector2(base.Width, base.Height); }

            set
            {
                base.Width = value.X;
                base.Height = value.Y;
            }
        }

        private class AutoSizeTransform : TransformCustom<Vector2, CompositeDrawable>
        {
            public AutoSizeTransform()
                : base(nameof(baseSize))
            {
            }
        }

        #endregion
    }
}
=======
﻿// Copyright (c) 2007-2018 ppy Pty Ltd <contact@ppy.sh>.
// Licensed under the MIT Licence - https://raw.githubusercontent.com/ppy/osu-framework/master/LICENCE

using osu.Framework.Lists;
using System.Collections.Generic;
using System;
using System.Diagnostics;
using OpenTK;
using osu.Framework.Graphics.OpenGL;
using OpenTK.Graphics;
using osu.Framework.Graphics.Shaders;
using osu.Framework.Extensions.IEnumerableExtensions;
using osu.Framework.Graphics.Colour;
using osu.Framework.Allocation;
using osu.Framework.Graphics.Transforms;
using osu.Framework.Timing;
using osu.Framework.Caching;
using osu.Framework.Threading;
using osu.Framework.Statistics;
using System.Threading.Tasks;
using osu.Framework.Graphics.Primitives;
using osu.Framework.MathUtils;

namespace osu.Framework.Graphics.Containers
{
    /// <summary>
    /// A drawable consisting of a composite of child drawables which are
    /// manages by the composite object itself. Transformations applied to
    /// a <see cref="CompositeDrawable"/> are also applied to its children.
    /// Additionally, <see cref="CompositeDrawable"/>s support various effects, such as masking, edge effect,
    /// padding, and automatic sizing depending on their children.
    /// </summary>
    public abstract class CompositeDrawable : Drawable
    {
        #region Contruction and disposal

        /// <summary>
        /// Contructs a <see cref="CompositeDrawable"/> that stores children.
        /// </summary>
        protected CompositeDrawable()
        {
            internalChildren = new SortedList<Drawable>(new ChildComparer(this));
            aliveInternalChildren = new SortedList<Drawable>(new ChildComparer(this));
        }

        private Game game;

        /// <summary>
        /// Loads a future child or grand-child of this <see cref="CompositeDrawable"/> asyncronously. <see cref="Drawable.Dependencies"/>
        /// and <see cref="Drawable.Clock"/> are inherited from this <see cref="CompositeDrawable"/>.
        ///
        /// Note that this will always use the dependencies and clock from this instance. If you must load to a nested container level,
        /// consider using <see cref="DelayedLoadWrapper"/>
        /// </summary>
        /// <typeparam name="TLoadable">The type of the future future child or grand-child to be loaded.</typeparam>
        /// <param name="component">The type of the future future child or grand-child to be loaded.</param>
        /// <param name="onLoaded">Callback to be invoked on the update thread after loading is complete.</param>
        /// <returns>The task which is used for loading and callbacks.</returns>
        protected Task LoadComponentAsync<TLoadable>(TLoadable component, Action<TLoadable> onLoaded = null) where TLoadable : Drawable
        {
            if (game == null)
                throw new InvalidOperationException($"May not invoke {nameof(LoadComponentAsync)} prior to this {nameof(CompositeDrawable)} being loaded.");

            return component.LoadAsync(game, this, () => onLoaded?.Invoke(component));
        }

        [BackgroundDependencyLoader(true)]
        private void load(Game game, ShaderManager shaders)
        {
            this.game = game;

            if (shader == null)
                shader = shaders?.Load(VertexShaderDescriptor.TEXTURE_2, FragmentShaderDescriptor.TEXTURE_ROUNDED);

            // We are in a potentially async context, so let's aggressively load all our children
            // regardless of their alive state. this also gives children a clock so they can be checked
            // for their correct alive state in the case LifetimeStart is set to a definite value.
            internalChildren.ForEach(loadChild);

            // Let's also perform an update on our children's life to add any alive children.
            UpdateChildrenLife();
        }

        private void loadChild(Drawable child)
        {
            child.Load(Clock, Dependencies);
            child.Parent = this;
        }

        protected override void LoadComplete()
        {
            schedulerAfterChildren?.SetCurrentThread(MainThread);
            base.LoadComplete();
        }

        protected override void Dispose(bool isDisposing)
        {
            InternalChildren?.ForEach(c => c.Dispose());

            OnAutoSize = null;
            schedulerAfterChildren = null;

            base.Dispose(isDisposing);
        }

        #endregion

        #region Children management

        /// <summary>
        /// Invoked when a child has entered <see cref="AliveInternalChildren"/>.
        /// </summary>
        internal event Action<Drawable> ChildBecameAlive;

        /// <summary>
        /// Invoked when a child has left <see cref="AliveInternalChildren"/>.
        /// </summary>
        internal event Action<Drawable> ChildDied;

        /// <summary>
        /// Gets or sets the only child in <see cref="InternalChildren"/>.
        /// </summary>
        protected internal Drawable InternalChild
        {
            get
            {
                if (InternalChildren.Count != 1)
                    throw new InvalidOperationException($"{nameof(InternalChild)} is only available when there's only 1 in {nameof(InternalChildren)}!");

                return InternalChildren[0];
            }
            set
            {
                ClearInternal();
                AddInternal(value);
            }
        }

        protected class ChildComparer : IComparer<Drawable>
        {
            private readonly CompositeDrawable owner;

            public ChildComparer(CompositeDrawable owner)
            {
                this.owner = owner;
            }

            public int Compare(Drawable x, Drawable y) => owner.Compare(x, y);
        }

        /// <summary>
        /// Compares two <see cref="InternalChildren"/> to determine their sorting.
        /// </summary>
        /// <param name="x">The first child to compare.</param>
        /// <param name="y">The second child to compare.</param>
        /// <returns>-1 if <paramref name="x"/> comes before <paramref name="y"/>, and 1 otherwise.</returns>
        protected virtual int Compare(Drawable x, Drawable y)
        {
            if (x == null) throw new ArgumentNullException(nameof(x));
            if (y == null) throw new ArgumentNullException(nameof(y));

            int i = y.Depth.CompareTo(x.Depth);
            if (i != 0) return i;
            return x.ChildID.CompareTo(y.ChildID);
        }

        /// <summary>
        /// Helper method comparing children by their depth first, and then by their reversed child ID.
        /// </summary>
        /// <param name="x">The first child to compare.</param>
        /// <param name="y">The second child to compare.</param>
        /// <returns>-1 if <paramref name="x"/> comes before <paramref name="y"/>, and 1 otherwise.</returns>
        protected int CompareReverseChildID(Drawable x, Drawable y)
        {
            if (x == null) throw new ArgumentNullException(nameof(x));
            if (y == null) throw new ArgumentNullException(nameof(y));

            int i = y.Depth.CompareTo(x.Depth);
            if (i != 0) return i;
            return y.ChildID.CompareTo(x.ChildID);
        }

        private readonly SortedList<Drawable> internalChildren;
        /// <summary>
        /// This <see cref="CompositeDrawable"/> list of children. Assigning to this property will dispose all existing children of this <see cref="CompositeDrawable"/>.
        /// </summary>
        protected internal IReadOnlyList<Drawable> InternalChildren
        {
            get { return internalChildren; }
            set { InternalChildrenEnumerable = value; }
        }

        /// <summary>
        /// Replaces all internal children of this <see cref="CompositeDrawable"/> with the elements contained in the enumerable.
        /// </summary>
        protected internal IEnumerable<Drawable> InternalChildrenEnumerable
        {
            set
            {
                ClearInternal();
                AddRangeInternal(value);
            }
        }

        private readonly SortedList<Drawable> aliveInternalChildren;
        protected internal IReadOnlyList<Drawable> AliveInternalChildren => aliveInternalChildren;

        /// <summary>
        /// The index of a given child within <see cref="InternalChildren"/>.
        /// </summary>
        /// <returns>
        /// If the child is found, its index. Otherwise, the negated index it would obtain
        /// if it were added to <see cref="InternalChildren"/>.
        /// </returns>
        protected internal int IndexOfInternal(Drawable drawable) => internalChildren.IndexOf(drawable);

        /// <summary>
        /// Checks whether a given child is contained within <see cref="InternalChildren"/>.
        /// </summary>
        protected internal bool ContainsInternal(Drawable drawable) => IndexOfInternal(drawable) >= 0;

        /// <summary>
        /// Removes a given child from this <see cref="InternalChildren"/>.
        /// </summary>
        /// <param name="drawable">The <see cref="Drawable"/> to be removed.</param>
        /// <returns>False if <paramref name="drawable"/> was not a child of this <see cref="CompositeDrawable"/> and true otherwise.</returns>
        protected internal virtual bool RemoveInternal(Drawable drawable)
        {
            if (drawable == null)
                throw new ArgumentNullException(nameof(drawable));

            int index = IndexOfInternal(drawable);
            if (index < 0)
                return false;

            internalChildren.RemoveAt(index);
            if (drawable.IsAlive)
            {
                aliveInternalChildren.Remove(drawable);
                ChildDied?.Invoke(drawable);
            }

            if (drawable.LoadState >= LoadState.Ready && drawable.Parent != this)
                throw new InvalidOperationException($@"Removed a drawable ({drawable}) whose parent was not this ({this}), but {drawable.Parent}.");

            drawable.Parent = null;
            drawable.IsAlive = false;

            if (AutoSizeAxes != Axes.None)
                InvalidateFromChild(Invalidation.RequiredParentSizeToFit);

            return true;
        }

        /// <summary>
        /// Clear all of <see cref="InternalChildren"/>.
        /// </summary>
        /// <param name="disposeChildren">
        /// Whether removed children should also get disposed.
        /// Disposal will be recursive.
        /// </param>
        protected internal virtual void ClearInternal(bool disposeChildren = true)
        {
            if (internalChildren.Count == 0) return;

            foreach (Drawable t in internalChildren)
            {
                if (t.IsAlive)
                    ChildDied?.Invoke(t);

                t.IsAlive = false;

                if (disposeChildren)
                {
                    //cascade disposal
                    (t as CompositeDrawable)?.ClearInternal();
                    t.Dispose();
                }
                else
                    t.Parent = null;

                Trace.Assert(t.Parent == null);
            }

            internalChildren.Clear();
            aliveInternalChildren.Clear();

            if (AutoSizeAxes != Axes.None)
                InvalidateFromChild(Invalidation.RequiredParentSizeToFit);
        }

        /// <summary>
        /// Used to assign a monotonically increasing ID to children as they are added. This member is
        /// incremented whenever a child is added.
        /// </summary>
        private ulong currentChildID;

        /// <summary>
        /// Adds a child to <see cref="InternalChildren"/>.
        /// </summary>
        protected internal virtual void AddInternal(Drawable drawable)
        {
            if (drawable == null)
                throw new ArgumentNullException(nameof(drawable), $"null {nameof(Drawable)}s may not be added to {nameof(CompositeDrawable)}.");

            if (drawable == this)
                throw new InvalidOperationException($"{nameof(CompositeDrawable)} may not be added to itself.");

            // If the drawable's ChildId is not zero, then it was added to another parent even if it wasn't loaded
            if (drawable.ChildID != 0)
                throw new InvalidOperationException("May not add a drawable to multiple containers.");

            drawable.ChildID = ++currentChildID;
            drawable.RemoveCompletedTransforms = RemoveCompletedTransforms;

            if (drawable.LoadState >= LoadState.Ready)
                drawable.Parent = this;
            // If we're already loaded, we can eagerly allow children to be loaded
            else if (LoadState >= LoadState.Loading)
                loadChild(drawable);

            internalChildren.Add(drawable);
            checkChildLife(drawable);

            if (AutoSizeAxes != Axes.None)
                InvalidateFromChild(Invalidation.RequiredParentSizeToFit);
        }

        /// <summary>
        /// Adds a range of children to <see cref="InternalChildren"/>. This is equivalent to calling
        /// <see cref="AddInternal(Drawable)"/> on each element of the range in order.
        /// </summary>
        protected internal void AddRangeInternal(IEnumerable<Drawable> range)
        {
            foreach (Drawable d in range)
                AddInternal(d);
        }

        /// <summary>
        /// Changes the depth of an internal child. This affects ordering of <see cref="InternalChildren"/>.
        /// </summary>
        /// <param name="child">The child whose depth is to be changed.</param>
        /// <param name="newDepth">The new depth value to be set.</param>
        protected internal void ChangeInternalChildDepth(Drawable child, float newDepth)
        {
            if (child.Depth == newDepth) return;

            var index = IndexOfInternal(child);
            if (index < 0)
                throw new InvalidOperationException($"Can not change depth of drawable which is not contained within this {nameof(CompositeDrawable)}.");

            internalChildren.RemoveAt(index);
            var aliveIndex = aliveInternalChildren.IndexOf(child);
            if (aliveIndex >= 0) // remove if found
                aliveInternalChildren.RemoveAt(aliveIndex);

            var chId = child.ChildID;
            child.ChildID = 0; // ensure Depth-change does not throw an exception
            child.Depth = newDepth;
            child.ChildID = chId;

            internalChildren.Add(child);
            if (aliveIndex >= 0) // re-add if it used to be in aliveInternalChildren
                aliveInternalChildren.Add(child);
        }

        #endregion

        #region Updating (per-frame periodic)

        private Scheduler schedulerAfterChildren;

        protected Scheduler SchedulerAfterChildren => schedulerAfterChildren ?? (schedulerAfterChildren = new Scheduler(MainThread, Clock));

        /// <summary>
        /// Updates the life status of <see cref="InternalChildren"/> according to their
        /// <see cref="Drawable.ShouldBeAlive"/> property.
        /// </summary>
        /// <returns>True iff the life status of at least one child changed.</returns>
        protected virtual bool UpdateChildrenLife()
        {
            bool anyAliveChanged = false;

            // checkChildLife may remove a child from internalChildren. In order to not skip children,
            // we keep track of the original amount children to apply an offset to the iterator
            int originalCount = internalChildren.Count;
            for (int i = 0; i < internalChildren.Count; i++)
                anyAliveChanged |= checkChildLife(internalChildren[i + internalChildren.Count - originalCount]);

            if (anyAliveChanged)
                childrenSizeDependencies.Invalidate();

            return anyAliveChanged;
        }

        /// <summary>
        /// Checks whether the alive state of a child has changed processes it. This will add or remove
        /// the child from <see cref="aliveInternalChildren"/> depending on its alive state.
        /// </summary>
        /// <param name="child">The child to check.</param>
        /// <returns>Whether the child's alive state has changed.</returns>
        private bool checkChildLife(Drawable child)
        {
            Debug.Assert(internalChildren.Contains(child), "Can only check and react to the life of our own children.");

            // Can not have alive children if we are not loaded.
            if (LoadState < LoadState.Ready)
                return false;

            bool changed = false;

            if (child.ShouldBeAlive)
            {
                if (!child.IsAlive)
                {
                    loadChild(child);

                    if (child.LoadState >= LoadState.Ready)
                    {
                        aliveInternalChildren.Add(child);
                        ChildBecameAlive?.Invoke(child);
                        child.IsAlive = true;
                        changed = true;
                    }
                }
            }
            else
            {
                if (child.IsAlive)
                {
                    aliveInternalChildren.Remove(child);
                    ChildDied?.Invoke(child);
                    child.IsAlive = false;
                    changed = true;
                }

                if (child.RemoveWhenNotAlive)
                {
                    RemoveInternal(child);

                    if (child.DisposeOnDeathRemoval)
                        child.Dispose();
                }
            }

            return changed;
        }

        internal override void UpdateClock(IFrameBasedClock clock)
        {
            if (Clock == clock)
                return;

            base.UpdateClock(clock);
            foreach (Drawable child in internalChildren)
                child.UpdateClock(Clock);

            schedulerAfterChildren?.UpdateClock(Clock);
        }

        /// <summary>
        /// Specifies whether this <see cref="CompositeDrawable"/> requires an update of its children.
        /// If the return value is false, then children are not updated and
        /// <see cref="UpdateAfterChildren"/> is not called.
        /// </summary>
        protected virtual bool RequiresChildrenUpdate => !IsMaskedAway || !childrenSizeDependencies.IsValid;

        public override bool UpdateSubTree()
        {
            if (!base.UpdateSubTree()) return false;

            // We update our children's life even if we are invisible.
            // Note, that this does not propagate down and may need
            // generalization in the future.
            UpdateChildrenLife();

            // If we are not present then there is never a reason to check
            // for children, as they should never affect our present status.
            if (!IsPresent || !RequiresChildrenUpdate) return false;

            UpdateAfterChildrenLife();

            // We iterate by index to gain performance
            // ReSharper disable once ForCanBeConvertedToForeach
            for (int i = 0; i < aliveInternalChildren.Count; ++i)
            {
                Drawable c = aliveInternalChildren[i];
                Debug.Assert(c.LoadState >= LoadState.Ready);
                c.UpdateSubTree();
            }

            if (schedulerAfterChildren != null)
            {
                int amountScheduledTasks = schedulerAfterChildren.Update();
                FrameStatistics.Add(StatisticsCounterType.ScheduleInvk, amountScheduledTasks);
            }

            UpdateAfterChildren();

            updateChildrenSizeDependencies();
            UpdateAfterAutoSize();
            return true;
        }

        /// <summary>
        /// Updates all masking calculations for this <see cref="CompositeDrawable"/> and its <see cref="AliveInternalChildren"/>.
        /// This occurs post-<see cref="UpdateSubTree"/> to ensure that all <see cref="Drawable"/> updates have taken place.
        /// </summary>
        /// <param name="source">The parent that triggered this update on this <see cref="Drawable"/>.</param>
        /// <param name="maskingBounds">The <see cref="RectangleF"/> that defines the masking bounds.</param>
        /// <returns>Whether masking calculations have taken place.</returns>
        public override bool UpdateSubTreeMasking(Drawable source, RectangleF maskingBounds)
        {
            if (!base.UpdateSubTreeMasking(source, maskingBounds))
                return false;

            if (IsMaskedAway)
                return true;

            if (aliveInternalChildren.Count == 0)
                return true;

            if (RequiresChildrenUpdate)
            {
                var childMaskingBounds = ComputeChildMaskingBounds(maskingBounds);


                // We iterate by index to gain performance
                // ReSharper disable once ForCanBeConvertedToForeach
                for (int i = 0; i < aliveInternalChildren.Count; i++)
                    aliveInternalChildren[i].UpdateSubTreeMasking(this, childMaskingBounds);
            }

            return true;
        }

        protected override bool ComputeIsMaskedAway(RectangleF maskingBounds)
        {
            if (!CanBeFlattened)
                return base.ComputeIsMaskedAway(maskingBounds);

            // The masking check is overly expensive (requires creation of ScreenSpaceDrawQuad)
            // when only few children exist.
            return aliveInternalChildren.Count >= amount_children_required_for_masking_check && base.ComputeIsMaskedAway(maskingBounds);
        }

        /// <summary>
        /// Computes the <see cref="RectangleF"/> to be used as the masking bounds for all <see cref="AliveInternalChildren"/>.
        /// </summary>
        /// <param name="maskingBounds">The <see cref="RectangleF"/> that defines the masking bounds for this <see cref="CompositeDrawable"/>.</param>
        /// <returns>The <see cref="RectangleF"/> to be used as the masking bounds for <see cref="AliveInternalChildren"/>.</returns>
        protected virtual RectangleF ComputeChildMaskingBounds(RectangleF maskingBounds) => Masking ? RectangleF.Intersect(maskingBounds, ScreenSpaceDrawQuad.AABBFloat) : maskingBounds;

        /// <summary>
        /// Invoked after <see cref="UpdateChildrenLife"/> and <see cref="Drawable.IsPresent"/> state checks have taken place,
        /// but before <see cref="Drawable.UpdateSubTree"/> is invoked for all <see cref="InternalChildren"/>.
        /// This occurs after <see cref="Drawable.Update"/> has been invoked on this <see cref="CompositeDrawable"/>
        /// </summary>
        protected virtual void UpdateAfterChildrenLife()
        {
        }

        /// <summary>
        /// An opportunity to update state once-per-frame after <see cref="Drawable.Update"/> has been called
        /// for all <see cref="InternalChildren"/>.
        /// This is invoked prior to any autosize calculations of this <see cref="CompositeDrawable"/>.
        /// </summary>
        protected virtual void UpdateAfterChildren()
        {
        }

        /// <summary>
        /// Invoked after all autosize calculations have taken place.
        /// </summary>
        protected virtual void UpdateAfterAutoSize()
        {
        }

        #endregion

        #region Invalidation

        /// <summary>
        /// Informs this <see cref="CompositeDrawable"/> that a child has been invalidated.
        /// </summary>
        /// <param name="invalidation">The type of invalidation applied to the child.</param>
        public virtual void InvalidateFromChild(Invalidation invalidation)
        {
            //Colour captures potential changes in IsPresent. If this ever becomes a bottleneck,
            //Invalidation could be further separated into presence changes.
            if ((invalidation & (Invalidation.RequiredParentSizeToFit | Invalidation.Colour)) > 0)
                childrenSizeDependencies.Invalidate();
        }

        public override bool Invalidate(Invalidation invalidation = Invalidation.All, Drawable source = null, bool shallPropagate = true)
        {
            if (!base.Invalidate(invalidation, source, shallPropagate))
                return false;

            if (!shallPropagate) return true;

            // This way of looping turns out to be slightly faster than a foreach
            // or directly indexing a SortedList<T>. This part of the code is often
            // hot, so an optimization like this makes sense here.
            SortedList<Drawable> current = internalChildren;
            // ReSharper disable once ForCanBeConvertedToForeach
            for (int i = 0; i < current.Count; ++i)
            {
                Drawable c = current[i];
                Debug.Assert(c != source);

                Invalidation childInvalidation = invalidation;
                if ((invalidation & Invalidation.RequiredParentSizeToFit) > 0)
                    childInvalidation |= Invalidation.DrawInfo;

                // Other geometry things like rotation, shearing, etc don't affect child properties.
                childInvalidation &= ~Invalidation.MiscGeometry;

                // Relative positioning can however affect child geometry
                // ReSharper disable once PossibleNullReferenceException
                if (c.RelativePositionAxes != Axes.None && (invalidation & Invalidation.DrawSize) > 0)
                    childInvalidation |= Invalidation.MiscGeometry;

                // No draw size changes if relative size axes does not propagate it downward.
                if (c.RelativeSizeAxes == Axes.None)
                    childInvalidation &= ~Invalidation.DrawSize;

                c.Invalidate(childInvalidation, this);
            }

            return true;
        }

        #endregion

        #region DrawNode

        private readonly CompositeDrawNodeSharedData compositeDrawNodeSharedData = new CompositeDrawNodeSharedData();
        private Shader shader;

        protected override DrawNode CreateDrawNode() => new CompositeDrawNode();

        protected override void ApplyDrawNode(DrawNode node)
        {
            CompositeDrawNode n = (CompositeDrawNode)node;

            if (!Masking && (BorderThickness != 0.0f || EdgeEffect.Type != EdgeEffectType.None))
                throw new InvalidOperationException("Can not have border effects/edge effects if masking is disabled.");

            Vector3 scale = DrawInfo.MatrixInverse.ExtractScale();

            n.MaskingInfo = !Masking
                ? (MaskingInfo?)null
                : new MaskingInfo
                {
                    ScreenSpaceAABB = ScreenSpaceDrawQuad.AABB,
                    MaskingRect = DrawRectangle,
                    ToMaskingSpace = DrawInfo.MatrixInverse,
                    CornerRadius = CornerRadius,
                    BorderThickness = BorderThickness,
                    BorderColour = BorderColour,
                    // We are setting the linear blend range to the approximate size of a _pixel_ here.
                    // This results in the optimal trade-off between crispness and smoothness of the
                    // edges of the masked region according to sampling theory.
                    BlendRange = MaskingSmoothness * (scale.X + scale.Y) / 2,
                    AlphaExponent = 1,
                };

            n.EdgeEffect = EdgeEffect;

            n.ScreenSpaceMaskingQuad = null;
            n.Shared = compositeDrawNodeSharedData;

            n.Shader = shader;

            base.ApplyDrawNode(node);
        }

        protected virtual bool CanBeFlattened => !Masking;

        private const int amount_children_required_for_masking_check = 2;

        /// <summary>
        /// This function adds all children's <see cref="DrawNode"/>s to a target List, flattening the children of certain types
        /// of <see cref="CompositeDrawable"/> subtrees for optimization purposes.
        /// </summary>
        /// <param name="treeIndex">The index of the currently in-use DrawNode tree.</param>
        /// <param name="j">The running index into the target List.</param>
        /// <param name="parentComposite">The <see cref="CompositeDrawable"/> whose children's DrawNodes to add.</param>
        /// <param name="target">The target list to fill with DrawNodes.</param>
        private static void addFromComposite(int treeIndex, ref int j, CompositeDrawable parentComposite, List<DrawNode> target)
        {
            SortedList<Drawable> current = parentComposite.aliveInternalChildren;
            // ReSharper disable once ForCanBeConvertedToForeach
            for (int i = 0; i < current.Count; ++i)
            {
                Drawable drawable = current[i];

                // If we are proxied somewhere, then we want to be drawn at the proxy's location
                // in the scene graph, rather than at our own location, thus no draw nodes for us.
                if (drawable.HasProxy)
                    continue;

                // Take drawable.Original until drawable.Original == drawable
                while (drawable != (drawable = drawable.Original))
                {
                }

                if (!drawable.IsPresent)
                    continue;

                CompositeDrawable composite = drawable as CompositeDrawable;
                if (composite?.CanBeFlattened == true)
                {
                    if (!composite.IsMaskedAway)
                        addFromComposite(treeIndex, ref j, composite, target);

                    continue;
                }

                if (drawable.IsMaskedAway)
                    continue;

                DrawNode next = drawable.GenerateDrawNodeSubtree(treeIndex);
                if (next == null)
                    continue;

                if (j < target.Count)
                    target[j] = next;
                else
                    target.Add(next);

                j++;
            }
        }

        internal virtual bool AddChildDrawNodes => true;

        internal override DrawNode GenerateDrawNodeSubtree(int treeIndex)
        {
            // No need for a draw node at all if there are no children and we are not glowing.
            if (aliveInternalChildren.Count == 0 && CanBeFlattened)
                return null;

            CompositeDrawNode cNode = base.GenerateDrawNodeSubtree(treeIndex) as CompositeDrawNode;
            if (cNode == null)
                return null;

            if (cNode.Children == null)
                cNode.Children = new List<DrawNode>(aliveInternalChildren.Count);

            if (AddChildDrawNodes)
            {
                List<DrawNode> target = cNode.Children;

                int j = 0;
                addFromComposite(treeIndex, ref j, this, target);

                if (j < target.Count)
                    target.RemoveRange(j, target.Count - j);
            }

            return cNode;
        }

        #endregion

        #region Transforms

        /// <summary>
        /// Whether to remove completed transforms from the list of applicable transforms. Setting this to false allows for rewinding transforms.
        /// <para>
        /// This value is passed down to children.
        /// </para>
        /// </summary>
        public override bool RemoveCompletedTransforms
        {
            get { return base.RemoveCompletedTransforms; }
            internal set
            {
                if (base.RemoveCompletedTransforms == value)
                    return;
                base.RemoveCompletedTransforms = value;

                foreach (var c in internalChildren)
                    c.RemoveCompletedTransforms = RemoveCompletedTransforms;
            }
        }

        public override void ApplyTransformsAt(double time, bool propagateChildren = false)
        {
            base.ApplyTransformsAt(time, propagateChildren);

            if (!propagateChildren)
                return;

            foreach (var c in internalChildren)
                c.ApplyTransformsAt(time, true);
        }

        public override void ClearTransformsAfter(double time, bool propagateChildren = false, string targetMember = null)
        {
            base.ClearTransformsAfter(time, propagateChildren, targetMember);

            if (!propagateChildren)
                return;

            foreach (var c in internalChildren)
                c.ClearTransformsAfter(time, true, targetMember);
        }

        internal override void AddDelay(double duration, bool propagateChildren = false)
        {
            if (duration == 0)
                return;

            base.AddDelay(duration, propagateChildren);

            if (propagateChildren)
                foreach (var c in internalChildren)
                    c.AddDelay(duration, true);
        }

        protected ScheduledDelegate ScheduleAfterChildren(Action action) => SchedulerAfterChildren.AddDelayed(action, TransformDelay);

        public override InvokeOnDisposal BeginAbsoluteSequence(double newTransformStartTime, bool recursive = false)
        {
            var baseDisposalAction = base.BeginAbsoluteSequence(newTransformStartTime, recursive);
            if (!recursive)
                return baseDisposalAction;

            List<InvokeOnDisposal> disposalActions = new List<InvokeOnDisposal>(internalChildren.Count + 1) { baseDisposalAction };
            foreach (var c in internalChildren)
                disposalActions.Add(c.BeginAbsoluteSequence(newTransformStartTime, true));

            return new InvokeOnDisposal(() =>
            {
                foreach (var a in disposalActions)
                    a.Dispose();
            });
        }

        public override void FinishTransforms(bool propagateChildren = false, string targetMember = null)
        {
            base.FinishTransforms(propagateChildren, targetMember);

            if (propagateChildren)
                foreach (var c in internalChildren)
                    c.FinishTransforms(true, targetMember);
        }

        /// <summary>
        /// Helper function for creating and adding a <see cref="Transform{TValue, T}"/> that fades the current <see cref="EdgeEffect"/>.
        /// </summary>
        protected TransformSequence<CompositeDrawable> FadeEdgeEffectTo(float newAlpha, double duration = 0, Easing easing = Easing.None)
        {
            Color4 targetColour = EdgeEffect.Colour;
            targetColour.A = newAlpha;
            return FadeEdgeEffectTo(targetColour, duration, easing);
        }

        /// <summary>
        /// Helper function for creating and adding a <see cref="Transform{TValue, T}"/> that fades the current <see cref="EdgeEffect"/>.
        /// </summary>
        protected TransformSequence<CompositeDrawable> FadeEdgeEffectTo(Color4 newColour, double duration = 0, Easing easing = Easing.None)
        {
            var effect = EdgeEffect;
            effect.Colour = newColour;
            return TweenEdgeEffectTo(effect, duration, easing);
        }

        /// <summary>
        /// Helper function for creating and adding a <see cref="Transform{TValue, T}"/> that tweens the current <see cref="EdgeEffect"/>.
        /// </summary>
        protected TransformSequence<CompositeDrawable> TweenEdgeEffectTo(EdgeEffectParameters newParams, double duration = 0, Easing easing = Easing.None) =>
            this.TransformTo(nameof(EdgeEffect), newParams, duration, easing);

        #endregion

        #region Interaction / Input

        // Required to pass through input to children by default.
        // TODO: Evaluate effects of this on performance and address.
        public override bool HandleKeyboardInput => true;
        public override bool HandleMouseInput => true;

        public override bool Contains(Vector2 screenSpacePos)
        {
            float cRadius = CornerRadius;

            // Select a cheaper contains method when we don't need rounded edges.
            if (cRadius == 0.0f)
                return base.Contains(screenSpacePos);
            return DrawRectangle.Shrink(cRadius).DistanceSquared(ToLocalSpace(screenSpacePos)) <= cRadius * cRadius;
        }

        internal override bool BuildKeyboardInputQueue(List<Drawable> queue)
        {
            if (!base.BuildKeyboardInputQueue(queue))
                return false;

            // We iterate by index to gain performance
            // ReSharper disable once ForCanBeConvertedToForeach
            for (int i = 0; i < aliveInternalChildren.Count; ++i)
                aliveInternalChildren[i].BuildKeyboardInputQueue(queue);

            return true;
        }

        internal override bool BuildMouseInputQueue(Vector2 screenSpaceMousePos, List<Drawable> queue)
        {
            if (!base.BuildMouseInputQueue(screenSpaceMousePos, queue) && (!CanReceiveMouseInput || Masking))
                return false;

            // We iterate by index to gain performance
            // ReSharper disable once ForCanBeConvertedToForeach
            for (int i = 0; i < aliveInternalChildren.Count; ++i)
                aliveInternalChildren[i].BuildMouseInputQueue(screenSpaceMousePos, queue);

            return true;
        }

        #endregion

        #region Masking and related effects (e.g. round corners)

        private bool masking;

        /// <summary>
        /// If enabled, only the portion of children that falls within this <see cref="CompositeDrawable"/>'s
        /// shape is drawn to the screen.
        /// </summary>
        public bool Masking
        {
            get { return masking; }
            protected set
            {
                if (masking == value)
                    return;

                masking = value;
                Invalidate(Invalidation.DrawNode);
            }
        }

        private float maskingSmoothness = 1;

        /// <summary>
        /// Determines over how many pixels the alpha component smoothly fades out.
        /// Only has an effect when <see cref="Masking"/> is true.
        /// </summary>
        public float MaskingSmoothness
        {
            get { return maskingSmoothness; }
            protected set
            {
                //must be above zero to avoid a div-by-zero in the shader logic.
                value = Math.Max(0.01f, value);

                if (maskingSmoothness == value)
                    return;

                maskingSmoothness = value;
                Invalidate(Invalidation.DrawNode);
            }
        }

        private float cornerRadius;

        /// <summary>
        /// Determines how large of a radius is masked away around the corners.
        /// Only has an effect when <see cref="Masking"/> is true.
        /// </summary>
        public float CornerRadius
        {
            get { return cornerRadius; }
            protected set
            {
                if (cornerRadius == value)
                    return;

                cornerRadius = value;
                Invalidate(Invalidation.DrawNode);
            }
        }

        private float borderThickness;

        /// <summary>
        /// Determines how thick of a border to draw around the inside of the masked region.
        /// Only has an effect when <see cref="Masking"/> is true.
        /// The border only is drawn on top of children using a sprite shader.
        /// </summary>
        /// <remarks>
        /// Drawing borders is optimized heavily into our sprite shaders. As a consequence
        /// borders are only drawn correctly on top of quad-shaped children using our sprite
        /// shaders.
        /// </remarks>
        public float BorderThickness
        {
            get { return borderThickness; }
            protected set
            {
                if (borderThickness == value)
                    return;

                borderThickness = value;
                Invalidate(Invalidation.DrawNode);
            }
        }

        private SRGBColour borderColour = Color4.Black;

        /// <summary>
        /// Determines the color of the border controlled by <see cref="BorderThickness"/>.
        /// Only has an effect when <see cref="Masking"/> is true.
        /// </summary>
        public SRGBColour BorderColour
        {
            get { return borderColour; }
            protected set
            {
                if (borderColour.Equals(value))
                    return;

                borderColour = value;
                Invalidate(Invalidation.DrawNode);
            }
        }

        private EdgeEffectParameters edgeEffect;

        /// <summary>
        /// Determines an edge effect of this <see cref="CompositeDrawable"/>.
        /// Edge effects are e.g. glow or a shadow.
        /// Only has an effect when <see cref="Masking"/> is true.
        /// </summary>
        public EdgeEffectParameters EdgeEffect
        {
            get { return edgeEffect; }
            protected set
            {
                if (edgeEffect.Equals(value))
                    return;

                edgeEffect = value;
                Invalidate(Invalidation.DrawNode);
            }
        }

        #endregion

        #region Sizing

        public override RectangleF BoundingBox
        {
            get
            {
                float cRadius = CornerRadius;
                if (cRadius == 0.0f)
                    return base.BoundingBox;

                RectangleF drawRect = LayoutRectangle.Shrink(cRadius);

                // Inflate bounding box in parent space by the half-size of the bounding box of the
                // ellipse obtained by transforming the unit circle into parent space.
                Vector2 offset = ToParentSpace(Vector2.Zero);
                Vector2 u = ToParentSpace(new Vector2(cRadius, 0)) - offset;
                Vector2 v = ToParentSpace(new Vector2(0, cRadius)) - offset;
                Vector2 inflation = new Vector2((float)Math.Sqrt(u.X * u.X + v.X * v.X), (float)Math.Sqrt(u.Y * u.Y + v.Y * v.Y));

                RectangleF result = ToParentSpace(drawRect).AABBFloat.Inflate(inflation);
                // The above algorithm will return incorrect results if the rounded corners are not fully visible.
                // To limit bad behavior we at least enforce here, that the bounding box with rounded corners
                // is never larger than the bounding box without.
                if (DrawSize.X < CornerRadius * 2 || DrawSize.Y < CornerRadius * 2)
                    result.Intersect(base.BoundingBox);

                return result;
            }
        }

        private MarginPadding padding;

        /// <summary>
        /// Shrinks the space children may occupy within this <see cref="CompositeDrawable"/>
        /// by the specified amount on each side.
        /// </summary>
        public MarginPadding Padding
        {
            get { return padding; }
            protected set
            {
                if (padding.Equals(value)) return;

                if (!Validation.IsFinite(value)) throw new ArgumentException($@"{nameof(Padding)} must be finite, but is {value}.");

                padding = value;

                foreach (Drawable c in internalChildren)
                    c.Invalidate(c.InvalidationFromParentSize);
            }
        }

        /// <summary>
        /// The size of the coordinate space revealed to <see cref="InternalChildren"/>.
        /// Captures the effect of e.g. <see cref="Padding"/>.
        /// </summary>
        public Vector2 ChildSize => DrawSize - new Vector2(Padding.TotalHorizontal, Padding.TotalVertical);

        /// <summary>
        /// Positional offset applied to <see cref="InternalChildren"/>.
        /// Captures the effect of e.g. <see cref="Padding"/>.
        /// </summary>
        public Vector2 ChildOffset => new Vector2(Padding.Left, Padding.Top);

        private Vector2 relativeChildSize = Vector2.One;

        /// <summary>
        /// The size of the relative position/size coordinate space of children of this <see cref="CompositeDrawable"/>.
        /// Children positioned at this size will appear as if they were positioned at <see cref="Drawable.Position"/> = <see cref="Vector2.One"/> in this <see cref="CompositeDrawable"/>.
        /// </summary>
        public Vector2 RelativeChildSize
        {
            get { return relativeChildSize; }
            protected set
            {
                if (relativeChildSize == value)
                    return;

                if (!Validation.IsFinite(value)) throw new ArgumentException($@"{nameof(RelativeChildSize)} must be finite, but is {value}.");
                if (value.X == 0 || value.Y == 0) throw new ArgumentException($@"{nameof(RelativeChildSize)} must be non-zero, but is {value}.");

                relativeChildSize = value;

                foreach (Drawable c in internalChildren)
                    c.Invalidate(c.InvalidationFromParentSize);
            }
        }

        private Vector2 relativeChildOffset = Vector2.Zero;

        /// <summary>
        /// The offset of the relative position/size coordinate space of children of this <see cref="CompositeDrawable"/>.
        /// Children positioned at this offset will appear as if they were positioned at <see cref="Drawable.Position"/> = <see cref="Vector2.Zero"/> in this <see cref="CompositeDrawable"/>.
        /// </summary>
        public Vector2 RelativeChildOffset
        {
            get { return relativeChildOffset; }
            protected set
            {
                if (relativeChildOffset == value)
                    return;

                if (!Validation.IsFinite(value)) throw new ArgumentException($@"{nameof(RelativeChildOffset)} must be finite, but is {value}.");

                relativeChildOffset = value;

                foreach (Drawable c in internalChildren)
                    c.Invalidate(c.InvalidationFromParentSize & ~Invalidation.DrawSize);
            }
        }

        /// <summary>
        /// Conversion factor from relative to absolute coordinates in our space.
        /// </summary>
        public Vector2 RelativeToAbsoluteFactor => Vector2.Divide(ChildSize, RelativeChildSize);

        /// <summary>
        /// Tweens the <see cref="RelativeChildSize"/> of this <see cref="CompositeDrawable"/>.
        /// </summary>
        /// <param name="newSize">The coordinate space to tween to.</param>
        /// <param name="duration">The tween duration.</param>
        /// <param name="easing">The tween easing.</param>
        protected TransformSequence<CompositeDrawable> TransformRelativeChildSizeTo(Vector2 newSize, double duration = 0, Easing easing = Easing.None) =>
            this.TransformTo(nameof(RelativeChildSize), newSize, duration, easing);

        /// <summary>
        /// Tweens the <see cref="RelativeChildOffset"/> of this <see cref="CompositeDrawable"/>.
        /// </summary>
        /// <param name="newOffset">The coordinate space to tween to.</param>
        /// <param name="duration">The tween duration.</param>
        /// <param name="easing">The tween easing.</param>
        protected TransformSequence<CompositeDrawable> TransformRelativeChildOffsetTo(Vector2 newOffset, double duration = 0, Easing easing = Easing.None) =>
            this.TransformTo(nameof(RelativeChildOffset), newOffset, duration, easing);

        public override Axes RelativeSizeAxes
        {
            get { return base.RelativeSizeAxes; }
            set
            {
                if ((AutoSizeAxes & value) != 0)
                    throw new InvalidOperationException("No axis can be relatively sized and automatically sized at the same time.");

                base.RelativeSizeAxes = value;
            }
        }

        private Axes autoSizeAxes;

        /// <summary>
        /// Controls which <see cref="Axes"/> are automatically sized w.r.t. <see cref="InternalChildren"/>.
        /// Children's <see cref="Drawable.BypassAutoSizeAxes"/> are ignored for automatic sizing.
        /// Most notably, <see cref="Drawable.RelativePositionAxes"/> and <see cref="RelativeSizeAxes"/> of children
        /// do not affect automatic sizing to avoid circular size dependencies.
        /// It is not allowed to manually set <see cref="Size"/> (or <see cref="Width"/> / <see cref="Height"/>)
        /// on any <see cref="Axes"/> which are automatically sized.
        /// </summary>
        public virtual Axes AutoSizeAxes
        {
            get { return autoSizeAxes; }
            protected set
            {
                if (value == autoSizeAxes)
                    return;

                if ((RelativeSizeAxes & value) != 0)
                    throw new InvalidOperationException("No axis can be relatively sized and automatically sized at the same time.");

                autoSizeAxes = value;
                childrenSizeDependencies.Invalidate();
                OnSizingChanged();
            }
        }

        /// <summary>
        /// The duration which automatic sizing should take. If zero, then it is instantaneous.
        /// Otherwise, this is equivalent to applying an automatic size via a resize transform.
        /// </summary>
        public float AutoSizeDuration { get; protected set; }

        /// <summary>
        /// The type of easing which should be used for smooth automatic sizing when <see cref="AutoSizeDuration"/>
        /// is non-zero.
        /// </summary>
        public Easing AutoSizeEasing { get; protected set; }

        /// <summary>
        /// THIS EVENT PURELY EXISTS FOR THE SCENE GRAPH VISUALIZER. DO NOT USE.
        /// This event will fire after our <see cref="Size"/> is updated from autosizing.
        /// </summary>
        internal event Action OnAutoSize;

        private Cached childrenSizeDependencies = new Cached();

        public override float Width
        {
            get
            {
                if (!StaticCached.BypassCache && !isComputingChildrenSizeDependencies && (AutoSizeAxes & Axes.X) > 0)
                    updateChildrenSizeDependencies();
                return base.Width;
            }

            set
            {
                if ((AutoSizeAxes & Axes.X) != 0)
                    throw new InvalidOperationException($"The width of a {nameof(CompositeDrawable)} with {nameof(AutoSizeAxes)} should only be manually set if it is relative to its parent.");
                base.Width = value;
            }
        }

        public override float Height
        {
            get
            {
                if (!StaticCached.BypassCache && !isComputingChildrenSizeDependencies && (AutoSizeAxes & Axes.Y) > 0)
                    updateChildrenSizeDependencies();
                return base.Height;
            }

            set
            {
                if ((AutoSizeAxes & Axes.Y) != 0)
                    throw new InvalidOperationException($"The height of a {nameof(CompositeDrawable)} with {nameof(AutoSizeAxes)} should only be manually set if it is relative to its parent.");
                base.Height = value;
            }
        }

        private bool isComputingChildrenSizeDependencies;

        public override Vector2 Size
        {
            get
            {
                if (!StaticCached.BypassCache && !isComputingChildrenSizeDependencies && AutoSizeAxes != Axes.None)
                    updateChildrenSizeDependencies();
                return base.Size;
            }

            set
            {
                if ((AutoSizeAxes & Axes.Both) != 0)
                    throw new InvalidOperationException($"The Size of a {nameof(CompositeDrawable)} with {nameof(AutoSizeAxes)} should only be manually set if it is relative to its parent.");
                base.Size = value;
            }
        }

        private Vector2 computeAutoSize()
        {
            MarginPadding originalPadding = Padding;
            MarginPadding originalMargin = Margin;

            try
            {
                Padding = new MarginPadding();
                Margin = new MarginPadding();

                if (AutoSizeAxes == Axes.None) return DrawSize;

                Vector2 maxBoundSize = Vector2.Zero;

                // Find the maximum width/height of children
                foreach (Drawable c in AliveInternalChildren)
                {
                    if (!c.IsPresent)
                        continue;

                    Vector2 cBound = c.RequiredParentSizeToFit;

                    if ((c.BypassAutoSizeAxes & Axes.X) == 0)
                        maxBoundSize.X = Math.Max(maxBoundSize.X, cBound.X);

                    if ((c.BypassAutoSizeAxes & Axes.Y) == 0)
                        maxBoundSize.Y = Math.Max(maxBoundSize.Y, cBound.Y);
                }

                if ((AutoSizeAxes & Axes.X) == 0)
                    maxBoundSize.X = DrawSize.X;
                if ((AutoSizeAxes & Axes.Y) == 0)
                    maxBoundSize.Y = DrawSize.Y;

                return new Vector2(maxBoundSize.X, maxBoundSize.Y);
            }
            finally
            {
                Padding = originalPadding;
                Margin = originalMargin;
            }
        }

        private void updateAutoSize()
        {
            if (AutoSizeAxes == Axes.None)
                return;

            Vector2 b = computeAutoSize() + Padding.Total;

            autoSizeResizeTo(new Vector2(
                (AutoSizeAxes & Axes.X) > 0 ? b.X : base.Width,
                (AutoSizeAxes & Axes.Y) > 0 ? b.Y : base.Height
            ), AutoSizeDuration, AutoSizeEasing);

            //note that this is called before autoSize becomes valid. may be something to consider down the line.
            //might work better to add an OnRefresh event in Cached<> and invoke there.
            OnAutoSize?.Invoke();
        }

        private void updateChildrenSizeDependencies()
        {
            isComputingChildrenSizeDependencies = true;

            try
            {
                if (!childrenSizeDependencies.IsValid)
                {
                    updateAutoSize();
                    childrenSizeDependencies.Validate();
                }
            }
            finally
            {
                isComputingChildrenSizeDependencies = false;
            }
        }

        private void autoSizeResizeTo(Vector2 newSize, double duration = 0, Easing easing = Easing.None) =>
            this.TransformTo(this.PopulateTransform(new AutoSizeTransform { Rewindable = false }, newSize, duration, easing));

        /// <summary>
        /// A helper property for <see cref="autoSizeResizeTo(Vector2, double, Easing)"/> to change the size of <see cref="CompositeDrawable"/>s with <see cref="AutoSizeAxes"/>.
        /// </summary>
        private Vector2 baseSize
        {
            get { return new Vector2(base.Width, base.Height); }

            set
            {
                base.Width = value.X;
                base.Height = value.Y;
            }
        }

        private class AutoSizeTransform : TransformCustom<Vector2, CompositeDrawable>
        {
            public AutoSizeTransform()
                : base(nameof(baseSize))
            {
            }
        }

        #endregion
    }
}
>>>>>>> b210a4bd
<|MERGE_RESOLUTION|>--- conflicted
+++ resolved
@@ -1,4 +1,3 @@
-<<<<<<< HEAD
 ﻿// Copyright (c) 2007-2018 ppy Pty Ltd <contact@ppy.sh>.
 // Licensed under the MIT Licence - https://raw.githubusercontent.com/ppy/osu-framework/master/LICENCE
 
@@ -1400,1410 +1399,4 @@
 
         #endregion
     }
-}
-=======
-﻿// Copyright (c) 2007-2018 ppy Pty Ltd <contact@ppy.sh>.
-// Licensed under the MIT Licence - https://raw.githubusercontent.com/ppy/osu-framework/master/LICENCE
-
-using osu.Framework.Lists;
-using System.Collections.Generic;
-using System;
-using System.Diagnostics;
-using OpenTK;
-using osu.Framework.Graphics.OpenGL;
-using OpenTK.Graphics;
-using osu.Framework.Graphics.Shaders;
-using osu.Framework.Extensions.IEnumerableExtensions;
-using osu.Framework.Graphics.Colour;
-using osu.Framework.Allocation;
-using osu.Framework.Graphics.Transforms;
-using osu.Framework.Timing;
-using osu.Framework.Caching;
-using osu.Framework.Threading;
-using osu.Framework.Statistics;
-using System.Threading.Tasks;
-using osu.Framework.Graphics.Primitives;
-using osu.Framework.MathUtils;
-
-namespace osu.Framework.Graphics.Containers
-{
-    /// <summary>
-    /// A drawable consisting of a composite of child drawables which are
-    /// manages by the composite object itself. Transformations applied to
-    /// a <see cref="CompositeDrawable"/> are also applied to its children.
-    /// Additionally, <see cref="CompositeDrawable"/>s support various effects, such as masking, edge effect,
-    /// padding, and automatic sizing depending on their children.
-    /// </summary>
-    public abstract class CompositeDrawable : Drawable
-    {
-        #region Contruction and disposal
-
-        /// <summary>
-        /// Contructs a <see cref="CompositeDrawable"/> that stores children.
-        /// </summary>
-        protected CompositeDrawable()
-        {
-            internalChildren = new SortedList<Drawable>(new ChildComparer(this));
-            aliveInternalChildren = new SortedList<Drawable>(new ChildComparer(this));
-        }
-
-        private Game game;
-
-        /// <summary>
-        /// Loads a future child or grand-child of this <see cref="CompositeDrawable"/> asyncronously. <see cref="Drawable.Dependencies"/>
-        /// and <see cref="Drawable.Clock"/> are inherited from this <see cref="CompositeDrawable"/>.
-        ///
-        /// Note that this will always use the dependencies and clock from this instance. If you must load to a nested container level,
-        /// consider using <see cref="DelayedLoadWrapper"/>
-        /// </summary>
-        /// <typeparam name="TLoadable">The type of the future future child or grand-child to be loaded.</typeparam>
-        /// <param name="component">The type of the future future child or grand-child to be loaded.</param>
-        /// <param name="onLoaded">Callback to be invoked on the update thread after loading is complete.</param>
-        /// <returns>The task which is used for loading and callbacks.</returns>
-        protected Task LoadComponentAsync<TLoadable>(TLoadable component, Action<TLoadable> onLoaded = null) where TLoadable : Drawable
-        {
-            if (game == null)
-                throw new InvalidOperationException($"May not invoke {nameof(LoadComponentAsync)} prior to this {nameof(CompositeDrawable)} being loaded.");
-
-            return component.LoadAsync(game, this, () => onLoaded?.Invoke(component));
-        }
-
-        [BackgroundDependencyLoader(true)]
-        private void load(Game game, ShaderManager shaders)
-        {
-            this.game = game;
-
-            if (shader == null)
-                shader = shaders?.Load(VertexShaderDescriptor.TEXTURE_2, FragmentShaderDescriptor.TEXTURE_ROUNDED);
-
-            // We are in a potentially async context, so let's aggressively load all our children
-            // regardless of their alive state. this also gives children a clock so they can be checked
-            // for their correct alive state in the case LifetimeStart is set to a definite value.
-            internalChildren.ForEach(loadChild);
-
-            // Let's also perform an update on our children's life to add any alive children.
-            UpdateChildrenLife();
-        }
-
-        private void loadChild(Drawable child)
-        {
-            child.Load(Clock, Dependencies);
-            child.Parent = this;
-        }
-
-        protected override void LoadComplete()
-        {
-            schedulerAfterChildren?.SetCurrentThread(MainThread);
-            base.LoadComplete();
-        }
-
-        protected override void Dispose(bool isDisposing)
-        {
-            InternalChildren?.ForEach(c => c.Dispose());
-
-            OnAutoSize = null;
-            schedulerAfterChildren = null;
-
-            base.Dispose(isDisposing);
-        }
-
-        #endregion
-
-        #region Children management
-
-        /// <summary>
-        /// Invoked when a child has entered <see cref="AliveInternalChildren"/>.
-        /// </summary>
-        internal event Action<Drawable> ChildBecameAlive;
-
-        /// <summary>
-        /// Invoked when a child has left <see cref="AliveInternalChildren"/>.
-        /// </summary>
-        internal event Action<Drawable> ChildDied;
-
-        /// <summary>
-        /// Gets or sets the only child in <see cref="InternalChildren"/>.
-        /// </summary>
-        protected internal Drawable InternalChild
-        {
-            get
-            {
-                if (InternalChildren.Count != 1)
-                    throw new InvalidOperationException($"{nameof(InternalChild)} is only available when there's only 1 in {nameof(InternalChildren)}!");
-
-                return InternalChildren[0];
-            }
-            set
-            {
-                ClearInternal();
-                AddInternal(value);
-            }
-        }
-
-        protected class ChildComparer : IComparer<Drawable>
-        {
-            private readonly CompositeDrawable owner;
-
-            public ChildComparer(CompositeDrawable owner)
-            {
-                this.owner = owner;
-            }
-
-            public int Compare(Drawable x, Drawable y) => owner.Compare(x, y);
-        }
-
-        /// <summary>
-        /// Compares two <see cref="InternalChildren"/> to determine their sorting.
-        /// </summary>
-        /// <param name="x">The first child to compare.</param>
-        /// <param name="y">The second child to compare.</param>
-        /// <returns>-1 if <paramref name="x"/> comes before <paramref name="y"/>, and 1 otherwise.</returns>
-        protected virtual int Compare(Drawable x, Drawable y)
-        {
-            if (x == null) throw new ArgumentNullException(nameof(x));
-            if (y == null) throw new ArgumentNullException(nameof(y));
-
-            int i = y.Depth.CompareTo(x.Depth);
-            if (i != 0) return i;
-            return x.ChildID.CompareTo(y.ChildID);
-        }
-
-        /// <summary>
-        /// Helper method comparing children by their depth first, and then by their reversed child ID.
-        /// </summary>
-        /// <param name="x">The first child to compare.</param>
-        /// <param name="y">The second child to compare.</param>
-        /// <returns>-1 if <paramref name="x"/> comes before <paramref name="y"/>, and 1 otherwise.</returns>
-        protected int CompareReverseChildID(Drawable x, Drawable y)
-        {
-            if (x == null) throw new ArgumentNullException(nameof(x));
-            if (y == null) throw new ArgumentNullException(nameof(y));
-
-            int i = y.Depth.CompareTo(x.Depth);
-            if (i != 0) return i;
-            return y.ChildID.CompareTo(x.ChildID);
-        }
-
-        private readonly SortedList<Drawable> internalChildren;
-        /// <summary>
-        /// This <see cref="CompositeDrawable"/> list of children. Assigning to this property will dispose all existing children of this <see cref="CompositeDrawable"/>.
-        /// </summary>
-        protected internal IReadOnlyList<Drawable> InternalChildren
-        {
-            get { return internalChildren; }
-            set { InternalChildrenEnumerable = value; }
-        }
-
-        /// <summary>
-        /// Replaces all internal children of this <see cref="CompositeDrawable"/> with the elements contained in the enumerable.
-        /// </summary>
-        protected internal IEnumerable<Drawable> InternalChildrenEnumerable
-        {
-            set
-            {
-                ClearInternal();
-                AddRangeInternal(value);
-            }
-        }
-
-        private readonly SortedList<Drawable> aliveInternalChildren;
-        protected internal IReadOnlyList<Drawable> AliveInternalChildren => aliveInternalChildren;
-
-        /// <summary>
-        /// The index of a given child within <see cref="InternalChildren"/>.
-        /// </summary>
-        /// <returns>
-        /// If the child is found, its index. Otherwise, the negated index it would obtain
-        /// if it were added to <see cref="InternalChildren"/>.
-        /// </returns>
-        protected internal int IndexOfInternal(Drawable drawable) => internalChildren.IndexOf(drawable);
-
-        /// <summary>
-        /// Checks whether a given child is contained within <see cref="InternalChildren"/>.
-        /// </summary>
-        protected internal bool ContainsInternal(Drawable drawable) => IndexOfInternal(drawable) >= 0;
-
-        /// <summary>
-        /// Removes a given child from this <see cref="InternalChildren"/>.
-        /// </summary>
-        /// <param name="drawable">The <see cref="Drawable"/> to be removed.</param>
-        /// <returns>False if <paramref name="drawable"/> was not a child of this <see cref="CompositeDrawable"/> and true otherwise.</returns>
-        protected internal virtual bool RemoveInternal(Drawable drawable)
-        {
-            if (drawable == null)
-                throw new ArgumentNullException(nameof(drawable));
-
-            int index = IndexOfInternal(drawable);
-            if (index < 0)
-                return false;
-
-            internalChildren.RemoveAt(index);
-            if (drawable.IsAlive)
-            {
-                aliveInternalChildren.Remove(drawable);
-                ChildDied?.Invoke(drawable);
-            }
-
-            if (drawable.LoadState >= LoadState.Ready && drawable.Parent != this)
-                throw new InvalidOperationException($@"Removed a drawable ({drawable}) whose parent was not this ({this}), but {drawable.Parent}.");
-
-            drawable.Parent = null;
-            drawable.IsAlive = false;
-
-            if (AutoSizeAxes != Axes.None)
-                InvalidateFromChild(Invalidation.RequiredParentSizeToFit);
-
-            return true;
-        }
-
-        /// <summary>
-        /// Clear all of <see cref="InternalChildren"/>.
-        /// </summary>
-        /// <param name="disposeChildren">
-        /// Whether removed children should also get disposed.
-        /// Disposal will be recursive.
-        /// </param>
-        protected internal virtual void ClearInternal(bool disposeChildren = true)
-        {
-            if (internalChildren.Count == 0) return;
-
-            foreach (Drawable t in internalChildren)
-            {
-                if (t.IsAlive)
-                    ChildDied?.Invoke(t);
-
-                t.IsAlive = false;
-
-                if (disposeChildren)
-                {
-                    //cascade disposal
-                    (t as CompositeDrawable)?.ClearInternal();
-                    t.Dispose();
-                }
-                else
-                    t.Parent = null;
-
-                Trace.Assert(t.Parent == null);
-            }
-
-            internalChildren.Clear();
-            aliveInternalChildren.Clear();
-
-            if (AutoSizeAxes != Axes.None)
-                InvalidateFromChild(Invalidation.RequiredParentSizeToFit);
-        }
-
-        /// <summary>
-        /// Used to assign a monotonically increasing ID to children as they are added. This member is
-        /// incremented whenever a child is added.
-        /// </summary>
-        private ulong currentChildID;
-
-        /// <summary>
-        /// Adds a child to <see cref="InternalChildren"/>.
-        /// </summary>
-        protected internal virtual void AddInternal(Drawable drawable)
-        {
-            if (drawable == null)
-                throw new ArgumentNullException(nameof(drawable), $"null {nameof(Drawable)}s may not be added to {nameof(CompositeDrawable)}.");
-
-            if (drawable == this)
-                throw new InvalidOperationException($"{nameof(CompositeDrawable)} may not be added to itself.");
-
-            // If the drawable's ChildId is not zero, then it was added to another parent even if it wasn't loaded
-            if (drawable.ChildID != 0)
-                throw new InvalidOperationException("May not add a drawable to multiple containers.");
-
-            drawable.ChildID = ++currentChildID;
-            drawable.RemoveCompletedTransforms = RemoveCompletedTransforms;
-
-            if (drawable.LoadState >= LoadState.Ready)
-                drawable.Parent = this;
-            // If we're already loaded, we can eagerly allow children to be loaded
-            else if (LoadState >= LoadState.Loading)
-                loadChild(drawable);
-
-            internalChildren.Add(drawable);
-            checkChildLife(drawable);
-
-            if (AutoSizeAxes != Axes.None)
-                InvalidateFromChild(Invalidation.RequiredParentSizeToFit);
-        }
-
-        /// <summary>
-        /// Adds a range of children to <see cref="InternalChildren"/>. This is equivalent to calling
-        /// <see cref="AddInternal(Drawable)"/> on each element of the range in order.
-        /// </summary>
-        protected internal void AddRangeInternal(IEnumerable<Drawable> range)
-        {
-            foreach (Drawable d in range)
-                AddInternal(d);
-        }
-
-        /// <summary>
-        /// Changes the depth of an internal child. This affects ordering of <see cref="InternalChildren"/>.
-        /// </summary>
-        /// <param name="child">The child whose depth is to be changed.</param>
-        /// <param name="newDepth">The new depth value to be set.</param>
-        protected internal void ChangeInternalChildDepth(Drawable child, float newDepth)
-        {
-            if (child.Depth == newDepth) return;
-
-            var index = IndexOfInternal(child);
-            if (index < 0)
-                throw new InvalidOperationException($"Can not change depth of drawable which is not contained within this {nameof(CompositeDrawable)}.");
-
-            internalChildren.RemoveAt(index);
-            var aliveIndex = aliveInternalChildren.IndexOf(child);
-            if (aliveIndex >= 0) // remove if found
-                aliveInternalChildren.RemoveAt(aliveIndex);
-
-            var chId = child.ChildID;
-            child.ChildID = 0; // ensure Depth-change does not throw an exception
-            child.Depth = newDepth;
-            child.ChildID = chId;
-
-            internalChildren.Add(child);
-            if (aliveIndex >= 0) // re-add if it used to be in aliveInternalChildren
-                aliveInternalChildren.Add(child);
-        }
-
-        #endregion
-
-        #region Updating (per-frame periodic)
-
-        private Scheduler schedulerAfterChildren;
-
-        protected Scheduler SchedulerAfterChildren => schedulerAfterChildren ?? (schedulerAfterChildren = new Scheduler(MainThread, Clock));
-
-        /// <summary>
-        /// Updates the life status of <see cref="InternalChildren"/> according to their
-        /// <see cref="Drawable.ShouldBeAlive"/> property.
-        /// </summary>
-        /// <returns>True iff the life status of at least one child changed.</returns>
-        protected virtual bool UpdateChildrenLife()
-        {
-            bool anyAliveChanged = false;
-
-            // checkChildLife may remove a child from internalChildren. In order to not skip children,
-            // we keep track of the original amount children to apply an offset to the iterator
-            int originalCount = internalChildren.Count;
-            for (int i = 0; i < internalChildren.Count; i++)
-                anyAliveChanged |= checkChildLife(internalChildren[i + internalChildren.Count - originalCount]);
-
-            if (anyAliveChanged)
-                childrenSizeDependencies.Invalidate();
-
-            return anyAliveChanged;
-        }
-
-        /// <summary>
-        /// Checks whether the alive state of a child has changed processes it. This will add or remove
-        /// the child from <see cref="aliveInternalChildren"/> depending on its alive state.
-        /// </summary>
-        /// <param name="child">The child to check.</param>
-        /// <returns>Whether the child's alive state has changed.</returns>
-        private bool checkChildLife(Drawable child)
-        {
-            Debug.Assert(internalChildren.Contains(child), "Can only check and react to the life of our own children.");
-
-            // Can not have alive children if we are not loaded.
-            if (LoadState < LoadState.Ready)
-                return false;
-
-            bool changed = false;
-
-            if (child.ShouldBeAlive)
-            {
-                if (!child.IsAlive)
-                {
-                    loadChild(child);
-
-                    if (child.LoadState >= LoadState.Ready)
-                    {
-                        aliveInternalChildren.Add(child);
-                        ChildBecameAlive?.Invoke(child);
-                        child.IsAlive = true;
-                        changed = true;
-                    }
-                }
-            }
-            else
-            {
-                if (child.IsAlive)
-                {
-                    aliveInternalChildren.Remove(child);
-                    ChildDied?.Invoke(child);
-                    child.IsAlive = false;
-                    changed = true;
-                }
-
-                if (child.RemoveWhenNotAlive)
-                {
-                    RemoveInternal(child);
-
-                    if (child.DisposeOnDeathRemoval)
-                        child.Dispose();
-                }
-            }
-
-            return changed;
-        }
-
-        internal override void UpdateClock(IFrameBasedClock clock)
-        {
-            if (Clock == clock)
-                return;
-
-            base.UpdateClock(clock);
-            foreach (Drawable child in internalChildren)
-                child.UpdateClock(Clock);
-
-            schedulerAfterChildren?.UpdateClock(Clock);
-        }
-
-        /// <summary>
-        /// Specifies whether this <see cref="CompositeDrawable"/> requires an update of its children.
-        /// If the return value is false, then children are not updated and
-        /// <see cref="UpdateAfterChildren"/> is not called.
-        /// </summary>
-        protected virtual bool RequiresChildrenUpdate => !IsMaskedAway || !childrenSizeDependencies.IsValid;
-
-        public override bool UpdateSubTree()
-        {
-            if (!base.UpdateSubTree()) return false;
-
-            // We update our children's life even if we are invisible.
-            // Note, that this does not propagate down and may need
-            // generalization in the future.
-            UpdateChildrenLife();
-
-            // If we are not present then there is never a reason to check
-            // for children, as they should never affect our present status.
-            if (!IsPresent || !RequiresChildrenUpdate) return false;
-
-            UpdateAfterChildrenLife();
-
-            // We iterate by index to gain performance
-            // ReSharper disable once ForCanBeConvertedToForeach
-            for (int i = 0; i < aliveInternalChildren.Count; ++i)
-            {
-                Drawable c = aliveInternalChildren[i];
-                Debug.Assert(c.LoadState >= LoadState.Ready);
-                c.UpdateSubTree();
-            }
-
-            if (schedulerAfterChildren != null)
-            {
-                int amountScheduledTasks = schedulerAfterChildren.Update();
-                FrameStatistics.Add(StatisticsCounterType.ScheduleInvk, amountScheduledTasks);
-            }
-
-            UpdateAfterChildren();
-
-            updateChildrenSizeDependencies();
-            UpdateAfterAutoSize();
-            return true;
-        }
-
-        /// <summary>
-        /// Updates all masking calculations for this <see cref="CompositeDrawable"/> and its <see cref="AliveInternalChildren"/>.
-        /// This occurs post-<see cref="UpdateSubTree"/> to ensure that all <see cref="Drawable"/> updates have taken place.
-        /// </summary>
-        /// <param name="source">The parent that triggered this update on this <see cref="Drawable"/>.</param>
-        /// <param name="maskingBounds">The <see cref="RectangleF"/> that defines the masking bounds.</param>
-        /// <returns>Whether masking calculations have taken place.</returns>
-        public override bool UpdateSubTreeMasking(Drawable source, RectangleF maskingBounds)
-        {
-            if (!base.UpdateSubTreeMasking(source, maskingBounds))
-                return false;
-
-            if (IsMaskedAway)
-                return true;
-
-            if (aliveInternalChildren.Count == 0)
-                return true;
-
-            if (RequiresChildrenUpdate)
-            {
-                var childMaskingBounds = ComputeChildMaskingBounds(maskingBounds);
-
-
-                // We iterate by index to gain performance
-                // ReSharper disable once ForCanBeConvertedToForeach
-                for (int i = 0; i < aliveInternalChildren.Count; i++)
-                    aliveInternalChildren[i].UpdateSubTreeMasking(this, childMaskingBounds);
-            }
-
-            return true;
-        }
-
-        protected override bool ComputeIsMaskedAway(RectangleF maskingBounds)
-        {
-            if (!CanBeFlattened)
-                return base.ComputeIsMaskedAway(maskingBounds);
-
-            // The masking check is overly expensive (requires creation of ScreenSpaceDrawQuad)
-            // when only few children exist.
-            return aliveInternalChildren.Count >= amount_children_required_for_masking_check && base.ComputeIsMaskedAway(maskingBounds);
-        }
-
-        /// <summary>
-        /// Computes the <see cref="RectangleF"/> to be used as the masking bounds for all <see cref="AliveInternalChildren"/>.
-        /// </summary>
-        /// <param name="maskingBounds">The <see cref="RectangleF"/> that defines the masking bounds for this <see cref="CompositeDrawable"/>.</param>
-        /// <returns>The <see cref="RectangleF"/> to be used as the masking bounds for <see cref="AliveInternalChildren"/>.</returns>
-        protected virtual RectangleF ComputeChildMaskingBounds(RectangleF maskingBounds) => Masking ? RectangleF.Intersect(maskingBounds, ScreenSpaceDrawQuad.AABBFloat) : maskingBounds;
-
-        /// <summary>
-        /// Invoked after <see cref="UpdateChildrenLife"/> and <see cref="Drawable.IsPresent"/> state checks have taken place,
-        /// but before <see cref="Drawable.UpdateSubTree"/> is invoked for all <see cref="InternalChildren"/>.
-        /// This occurs after <see cref="Drawable.Update"/> has been invoked on this <see cref="CompositeDrawable"/>
-        /// </summary>
-        protected virtual void UpdateAfterChildrenLife()
-        {
-        }
-
-        /// <summary>
-        /// An opportunity to update state once-per-frame after <see cref="Drawable.Update"/> has been called
-        /// for all <see cref="InternalChildren"/>.
-        /// This is invoked prior to any autosize calculations of this <see cref="CompositeDrawable"/>.
-        /// </summary>
-        protected virtual void UpdateAfterChildren()
-        {
-        }
-
-        /// <summary>
-        /// Invoked after all autosize calculations have taken place.
-        /// </summary>
-        protected virtual void UpdateAfterAutoSize()
-        {
-        }
-
-        #endregion
-
-        #region Invalidation
-
-        /// <summary>
-        /// Informs this <see cref="CompositeDrawable"/> that a child has been invalidated.
-        /// </summary>
-        /// <param name="invalidation">The type of invalidation applied to the child.</param>
-        public virtual void InvalidateFromChild(Invalidation invalidation)
-        {
-            //Colour captures potential changes in IsPresent. If this ever becomes a bottleneck,
-            //Invalidation could be further separated into presence changes.
-            if ((invalidation & (Invalidation.RequiredParentSizeToFit | Invalidation.Colour)) > 0)
-                childrenSizeDependencies.Invalidate();
-        }
-
-        public override bool Invalidate(Invalidation invalidation = Invalidation.All, Drawable source = null, bool shallPropagate = true)
-        {
-            if (!base.Invalidate(invalidation, source, shallPropagate))
-                return false;
-
-            if (!shallPropagate) return true;
-
-            // This way of looping turns out to be slightly faster than a foreach
-            // or directly indexing a SortedList<T>. This part of the code is often
-            // hot, so an optimization like this makes sense here.
-            SortedList<Drawable> current = internalChildren;
-            // ReSharper disable once ForCanBeConvertedToForeach
-            for (int i = 0; i < current.Count; ++i)
-            {
-                Drawable c = current[i];
-                Debug.Assert(c != source);
-
-                Invalidation childInvalidation = invalidation;
-                if ((invalidation & Invalidation.RequiredParentSizeToFit) > 0)
-                    childInvalidation |= Invalidation.DrawInfo;
-
-                // Other geometry things like rotation, shearing, etc don't affect child properties.
-                childInvalidation &= ~Invalidation.MiscGeometry;
-
-                // Relative positioning can however affect child geometry
-                // ReSharper disable once PossibleNullReferenceException
-                if (c.RelativePositionAxes != Axes.None && (invalidation & Invalidation.DrawSize) > 0)
-                    childInvalidation |= Invalidation.MiscGeometry;
-
-                // No draw size changes if relative size axes does not propagate it downward.
-                if (c.RelativeSizeAxes == Axes.None)
-                    childInvalidation &= ~Invalidation.DrawSize;
-
-                c.Invalidate(childInvalidation, this);
-            }
-
-            return true;
-        }
-
-        #endregion
-
-        #region DrawNode
-
-        private readonly CompositeDrawNodeSharedData compositeDrawNodeSharedData = new CompositeDrawNodeSharedData();
-        private Shader shader;
-
-        protected override DrawNode CreateDrawNode() => new CompositeDrawNode();
-
-        protected override void ApplyDrawNode(DrawNode node)
-        {
-            CompositeDrawNode n = (CompositeDrawNode)node;
-
-            if (!Masking && (BorderThickness != 0.0f || EdgeEffect.Type != EdgeEffectType.None))
-                throw new InvalidOperationException("Can not have border effects/edge effects if masking is disabled.");
-
-            Vector3 scale = DrawInfo.MatrixInverse.ExtractScale();
-
-            n.MaskingInfo = !Masking
-                ? (MaskingInfo?)null
-                : new MaskingInfo
-                {
-                    ScreenSpaceAABB = ScreenSpaceDrawQuad.AABB,
-                    MaskingRect = DrawRectangle,
-                    ToMaskingSpace = DrawInfo.MatrixInverse,
-                    CornerRadius = CornerRadius,
-                    BorderThickness = BorderThickness,
-                    BorderColour = BorderColour,
-                    // We are setting the linear blend range to the approximate size of a _pixel_ here.
-                    // This results in the optimal trade-off between crispness and smoothness of the
-                    // edges of the masked region according to sampling theory.
-                    BlendRange = MaskingSmoothness * (scale.X + scale.Y) / 2,
-                    AlphaExponent = 1,
-                };
-
-            n.EdgeEffect = EdgeEffect;
-
-            n.ScreenSpaceMaskingQuad = null;
-            n.Shared = compositeDrawNodeSharedData;
-
-            n.Shader = shader;
-
-            base.ApplyDrawNode(node);
-        }
-
-        protected virtual bool CanBeFlattened => !Masking;
-
-        private const int amount_children_required_for_masking_check = 2;
-
-        /// <summary>
-        /// This function adds all children's <see cref="DrawNode"/>s to a target List, flattening the children of certain types
-        /// of <see cref="CompositeDrawable"/> subtrees for optimization purposes.
-        /// </summary>
-        /// <param name="treeIndex">The index of the currently in-use DrawNode tree.</param>
-        /// <param name="j">The running index into the target List.</param>
-        /// <param name="parentComposite">The <see cref="CompositeDrawable"/> whose children's DrawNodes to add.</param>
-        /// <param name="target">The target list to fill with DrawNodes.</param>
-        private static void addFromComposite(int treeIndex, ref int j, CompositeDrawable parentComposite, List<DrawNode> target)
-        {
-            SortedList<Drawable> current = parentComposite.aliveInternalChildren;
-            // ReSharper disable once ForCanBeConvertedToForeach
-            for (int i = 0; i < current.Count; ++i)
-            {
-                Drawable drawable = current[i];
-
-                // If we are proxied somewhere, then we want to be drawn at the proxy's location
-                // in the scene graph, rather than at our own location, thus no draw nodes for us.
-                if (drawable.HasProxy)
-                    continue;
-
-                // Take drawable.Original until drawable.Original == drawable
-                while (drawable != (drawable = drawable.Original))
-                {
-                }
-
-                if (!drawable.IsPresent)
-                    continue;
-
-                CompositeDrawable composite = drawable as CompositeDrawable;
-                if (composite?.CanBeFlattened == true)
-                {
-                    if (!composite.IsMaskedAway)
-                        addFromComposite(treeIndex, ref j, composite, target);
-
-                    continue;
-                }
-
-                if (drawable.IsMaskedAway)
-                    continue;
-
-                DrawNode next = drawable.GenerateDrawNodeSubtree(treeIndex);
-                if (next == null)
-                    continue;
-
-                if (j < target.Count)
-                    target[j] = next;
-                else
-                    target.Add(next);
-
-                j++;
-            }
-        }
-
-        internal virtual bool AddChildDrawNodes => true;
-
-        internal override DrawNode GenerateDrawNodeSubtree(int treeIndex)
-        {
-            // No need for a draw node at all if there are no children and we are not glowing.
-            if (aliveInternalChildren.Count == 0 && CanBeFlattened)
-                return null;
-
-            CompositeDrawNode cNode = base.GenerateDrawNodeSubtree(treeIndex) as CompositeDrawNode;
-            if (cNode == null)
-                return null;
-
-            if (cNode.Children == null)
-                cNode.Children = new List<DrawNode>(aliveInternalChildren.Count);
-
-            if (AddChildDrawNodes)
-            {
-                List<DrawNode> target = cNode.Children;
-
-                int j = 0;
-                addFromComposite(treeIndex, ref j, this, target);
-
-                if (j < target.Count)
-                    target.RemoveRange(j, target.Count - j);
-            }
-
-            return cNode;
-        }
-
-        #endregion
-
-        #region Transforms
-
-        /// <summary>
-        /// Whether to remove completed transforms from the list of applicable transforms. Setting this to false allows for rewinding transforms.
-        /// <para>
-        /// This value is passed down to children.
-        /// </para>
-        /// </summary>
-        public override bool RemoveCompletedTransforms
-        {
-            get { return base.RemoveCompletedTransforms; }
-            internal set
-            {
-                if (base.RemoveCompletedTransforms == value)
-                    return;
-                base.RemoveCompletedTransforms = value;
-
-                foreach (var c in internalChildren)
-                    c.RemoveCompletedTransforms = RemoveCompletedTransforms;
-            }
-        }
-
-        public override void ApplyTransformsAt(double time, bool propagateChildren = false)
-        {
-            base.ApplyTransformsAt(time, propagateChildren);
-
-            if (!propagateChildren)
-                return;
-
-            foreach (var c in internalChildren)
-                c.ApplyTransformsAt(time, true);
-        }
-
-        public override void ClearTransformsAfter(double time, bool propagateChildren = false, string targetMember = null)
-        {
-            base.ClearTransformsAfter(time, propagateChildren, targetMember);
-
-            if (!propagateChildren)
-                return;
-
-            foreach (var c in internalChildren)
-                c.ClearTransformsAfter(time, true, targetMember);
-        }
-
-        internal override void AddDelay(double duration, bool propagateChildren = false)
-        {
-            if (duration == 0)
-                return;
-
-            base.AddDelay(duration, propagateChildren);
-
-            if (propagateChildren)
-                foreach (var c in internalChildren)
-                    c.AddDelay(duration, true);
-        }
-
-        protected ScheduledDelegate ScheduleAfterChildren(Action action) => SchedulerAfterChildren.AddDelayed(action, TransformDelay);
-
-        public override InvokeOnDisposal BeginAbsoluteSequence(double newTransformStartTime, bool recursive = false)
-        {
-            var baseDisposalAction = base.BeginAbsoluteSequence(newTransformStartTime, recursive);
-            if (!recursive)
-                return baseDisposalAction;
-
-            List<InvokeOnDisposal> disposalActions = new List<InvokeOnDisposal>(internalChildren.Count + 1) { baseDisposalAction };
-            foreach (var c in internalChildren)
-                disposalActions.Add(c.BeginAbsoluteSequence(newTransformStartTime, true));
-
-            return new InvokeOnDisposal(() =>
-            {
-                foreach (var a in disposalActions)
-                    a.Dispose();
-            });
-        }
-
-        public override void FinishTransforms(bool propagateChildren = false, string targetMember = null)
-        {
-            base.FinishTransforms(propagateChildren, targetMember);
-
-            if (propagateChildren)
-                foreach (var c in internalChildren)
-                    c.FinishTransforms(true, targetMember);
-        }
-
-        /// <summary>
-        /// Helper function for creating and adding a <see cref="Transform{TValue, T}"/> that fades the current <see cref="EdgeEffect"/>.
-        /// </summary>
-        protected TransformSequence<CompositeDrawable> FadeEdgeEffectTo(float newAlpha, double duration = 0, Easing easing = Easing.None)
-        {
-            Color4 targetColour = EdgeEffect.Colour;
-            targetColour.A = newAlpha;
-            return FadeEdgeEffectTo(targetColour, duration, easing);
-        }
-
-        /// <summary>
-        /// Helper function for creating and adding a <see cref="Transform{TValue, T}"/> that fades the current <see cref="EdgeEffect"/>.
-        /// </summary>
-        protected TransformSequence<CompositeDrawable> FadeEdgeEffectTo(Color4 newColour, double duration = 0, Easing easing = Easing.None)
-        {
-            var effect = EdgeEffect;
-            effect.Colour = newColour;
-            return TweenEdgeEffectTo(effect, duration, easing);
-        }
-
-        /// <summary>
-        /// Helper function for creating and adding a <see cref="Transform{TValue, T}"/> that tweens the current <see cref="EdgeEffect"/>.
-        /// </summary>
-        protected TransformSequence<CompositeDrawable> TweenEdgeEffectTo(EdgeEffectParameters newParams, double duration = 0, Easing easing = Easing.None) =>
-            this.TransformTo(nameof(EdgeEffect), newParams, duration, easing);
-
-        #endregion
-
-        #region Interaction / Input
-
-        // Required to pass through input to children by default.
-        // TODO: Evaluate effects of this on performance and address.
-        public override bool HandleKeyboardInput => true;
-        public override bool HandleMouseInput => true;
-
-        public override bool Contains(Vector2 screenSpacePos)
-        {
-            float cRadius = CornerRadius;
-
-            // Select a cheaper contains method when we don't need rounded edges.
-            if (cRadius == 0.0f)
-                return base.Contains(screenSpacePos);
-            return DrawRectangle.Shrink(cRadius).DistanceSquared(ToLocalSpace(screenSpacePos)) <= cRadius * cRadius;
-        }
-
-        internal override bool BuildKeyboardInputQueue(List<Drawable> queue)
-        {
-            if (!base.BuildKeyboardInputQueue(queue))
-                return false;
-
-            // We iterate by index to gain performance
-            // ReSharper disable once ForCanBeConvertedToForeach
-            for (int i = 0; i < aliveInternalChildren.Count; ++i)
-                aliveInternalChildren[i].BuildKeyboardInputQueue(queue);
-
-            return true;
-        }
-
-        internal override bool BuildMouseInputQueue(Vector2 screenSpaceMousePos, List<Drawable> queue)
-        {
-            if (!base.BuildMouseInputQueue(screenSpaceMousePos, queue) && (!CanReceiveMouseInput || Masking))
-                return false;
-
-            // We iterate by index to gain performance
-            // ReSharper disable once ForCanBeConvertedToForeach
-            for (int i = 0; i < aliveInternalChildren.Count; ++i)
-                aliveInternalChildren[i].BuildMouseInputQueue(screenSpaceMousePos, queue);
-
-            return true;
-        }
-
-        #endregion
-
-        #region Masking and related effects (e.g. round corners)
-
-        private bool masking;
-
-        /// <summary>
-        /// If enabled, only the portion of children that falls within this <see cref="CompositeDrawable"/>'s
-        /// shape is drawn to the screen.
-        /// </summary>
-        public bool Masking
-        {
-            get { return masking; }
-            protected set
-            {
-                if (masking == value)
-                    return;
-
-                masking = value;
-                Invalidate(Invalidation.DrawNode);
-            }
-        }
-
-        private float maskingSmoothness = 1;
-
-        /// <summary>
-        /// Determines over how many pixels the alpha component smoothly fades out.
-        /// Only has an effect when <see cref="Masking"/> is true.
-        /// </summary>
-        public float MaskingSmoothness
-        {
-            get { return maskingSmoothness; }
-            protected set
-            {
-                //must be above zero to avoid a div-by-zero in the shader logic.
-                value = Math.Max(0.01f, value);
-
-                if (maskingSmoothness == value)
-                    return;
-
-                maskingSmoothness = value;
-                Invalidate(Invalidation.DrawNode);
-            }
-        }
-
-        private float cornerRadius;
-
-        /// <summary>
-        /// Determines how large of a radius is masked away around the corners.
-        /// Only has an effect when <see cref="Masking"/> is true.
-        /// </summary>
-        public float CornerRadius
-        {
-            get { return cornerRadius; }
-            protected set
-            {
-                if (cornerRadius == value)
-                    return;
-
-                cornerRadius = value;
-                Invalidate(Invalidation.DrawNode);
-            }
-        }
-
-        private float borderThickness;
-
-        /// <summary>
-        /// Determines how thick of a border to draw around the inside of the masked region.
-        /// Only has an effect when <see cref="Masking"/> is true.
-        /// The border only is drawn on top of children using a sprite shader.
-        /// </summary>
-        /// <remarks>
-        /// Drawing borders is optimized heavily into our sprite shaders. As a consequence
-        /// borders are only drawn correctly on top of quad-shaped children using our sprite
-        /// shaders.
-        /// </remarks>
-        public float BorderThickness
-        {
-            get { return borderThickness; }
-            protected set
-            {
-                if (borderThickness == value)
-                    return;
-
-                borderThickness = value;
-                Invalidate(Invalidation.DrawNode);
-            }
-        }
-
-        private SRGBColour borderColour = Color4.Black;
-
-        /// <summary>
-        /// Determines the color of the border controlled by <see cref="BorderThickness"/>.
-        /// Only has an effect when <see cref="Masking"/> is true.
-        /// </summary>
-        public SRGBColour BorderColour
-        {
-            get { return borderColour; }
-            protected set
-            {
-                if (borderColour.Equals(value))
-                    return;
-
-                borderColour = value;
-                Invalidate(Invalidation.DrawNode);
-            }
-        }
-
-        private EdgeEffectParameters edgeEffect;
-
-        /// <summary>
-        /// Determines an edge effect of this <see cref="CompositeDrawable"/>.
-        /// Edge effects are e.g. glow or a shadow.
-        /// Only has an effect when <see cref="Masking"/> is true.
-        /// </summary>
-        public EdgeEffectParameters EdgeEffect
-        {
-            get { return edgeEffect; }
-            protected set
-            {
-                if (edgeEffect.Equals(value))
-                    return;
-
-                edgeEffect = value;
-                Invalidate(Invalidation.DrawNode);
-            }
-        }
-
-        #endregion
-
-        #region Sizing
-
-        public override RectangleF BoundingBox
-        {
-            get
-            {
-                float cRadius = CornerRadius;
-                if (cRadius == 0.0f)
-                    return base.BoundingBox;
-
-                RectangleF drawRect = LayoutRectangle.Shrink(cRadius);
-
-                // Inflate bounding box in parent space by the half-size of the bounding box of the
-                // ellipse obtained by transforming the unit circle into parent space.
-                Vector2 offset = ToParentSpace(Vector2.Zero);
-                Vector2 u = ToParentSpace(new Vector2(cRadius, 0)) - offset;
-                Vector2 v = ToParentSpace(new Vector2(0, cRadius)) - offset;
-                Vector2 inflation = new Vector2((float)Math.Sqrt(u.X * u.X + v.X * v.X), (float)Math.Sqrt(u.Y * u.Y + v.Y * v.Y));
-
-                RectangleF result = ToParentSpace(drawRect).AABBFloat.Inflate(inflation);
-                // The above algorithm will return incorrect results if the rounded corners are not fully visible.
-                // To limit bad behavior we at least enforce here, that the bounding box with rounded corners
-                // is never larger than the bounding box without.
-                if (DrawSize.X < CornerRadius * 2 || DrawSize.Y < CornerRadius * 2)
-                    result.Intersect(base.BoundingBox);
-
-                return result;
-            }
-        }
-
-        private MarginPadding padding;
-
-        /// <summary>
-        /// Shrinks the space children may occupy within this <see cref="CompositeDrawable"/>
-        /// by the specified amount on each side.
-        /// </summary>
-        public MarginPadding Padding
-        {
-            get { return padding; }
-            protected set
-            {
-                if (padding.Equals(value)) return;
-
-                if (!Validation.IsFinite(value)) throw new ArgumentException($@"{nameof(Padding)} must be finite, but is {value}.");
-
-                padding = value;
-
-                foreach (Drawable c in internalChildren)
-                    c.Invalidate(c.InvalidationFromParentSize);
-            }
-        }
-
-        /// <summary>
-        /// The size of the coordinate space revealed to <see cref="InternalChildren"/>.
-        /// Captures the effect of e.g. <see cref="Padding"/>.
-        /// </summary>
-        public Vector2 ChildSize => DrawSize - new Vector2(Padding.TotalHorizontal, Padding.TotalVertical);
-
-        /// <summary>
-        /// Positional offset applied to <see cref="InternalChildren"/>.
-        /// Captures the effect of e.g. <see cref="Padding"/>.
-        /// </summary>
-        public Vector2 ChildOffset => new Vector2(Padding.Left, Padding.Top);
-
-        private Vector2 relativeChildSize = Vector2.One;
-
-        /// <summary>
-        /// The size of the relative position/size coordinate space of children of this <see cref="CompositeDrawable"/>.
-        /// Children positioned at this size will appear as if they were positioned at <see cref="Drawable.Position"/> = <see cref="Vector2.One"/> in this <see cref="CompositeDrawable"/>.
-        /// </summary>
-        public Vector2 RelativeChildSize
-        {
-            get { return relativeChildSize; }
-            protected set
-            {
-                if (relativeChildSize == value)
-                    return;
-
-                if (!Validation.IsFinite(value)) throw new ArgumentException($@"{nameof(RelativeChildSize)} must be finite, but is {value}.");
-                if (value.X == 0 || value.Y == 0) throw new ArgumentException($@"{nameof(RelativeChildSize)} must be non-zero, but is {value}.");
-
-                relativeChildSize = value;
-
-                foreach (Drawable c in internalChildren)
-                    c.Invalidate(c.InvalidationFromParentSize);
-            }
-        }
-
-        private Vector2 relativeChildOffset = Vector2.Zero;
-
-        /// <summary>
-        /// The offset of the relative position/size coordinate space of children of this <see cref="CompositeDrawable"/>.
-        /// Children positioned at this offset will appear as if they were positioned at <see cref="Drawable.Position"/> = <see cref="Vector2.Zero"/> in this <see cref="CompositeDrawable"/>.
-        /// </summary>
-        public Vector2 RelativeChildOffset
-        {
-            get { return relativeChildOffset; }
-            protected set
-            {
-                if (relativeChildOffset == value)
-                    return;
-
-                if (!Validation.IsFinite(value)) throw new ArgumentException($@"{nameof(RelativeChildOffset)} must be finite, but is {value}.");
-
-                relativeChildOffset = value;
-
-                foreach (Drawable c in internalChildren)
-                    c.Invalidate(c.InvalidationFromParentSize & ~Invalidation.DrawSize);
-            }
-        }
-
-        /// <summary>
-        /// Conversion factor from relative to absolute coordinates in our space.
-        /// </summary>
-        public Vector2 RelativeToAbsoluteFactor => Vector2.Divide(ChildSize, RelativeChildSize);
-
-        /// <summary>
-        /// Tweens the <see cref="RelativeChildSize"/> of this <see cref="CompositeDrawable"/>.
-        /// </summary>
-        /// <param name="newSize">The coordinate space to tween to.</param>
-        /// <param name="duration">The tween duration.</param>
-        /// <param name="easing">The tween easing.</param>
-        protected TransformSequence<CompositeDrawable> TransformRelativeChildSizeTo(Vector2 newSize, double duration = 0, Easing easing = Easing.None) =>
-            this.TransformTo(nameof(RelativeChildSize), newSize, duration, easing);
-
-        /// <summary>
-        /// Tweens the <see cref="RelativeChildOffset"/> of this <see cref="CompositeDrawable"/>.
-        /// </summary>
-        /// <param name="newOffset">The coordinate space to tween to.</param>
-        /// <param name="duration">The tween duration.</param>
-        /// <param name="easing">The tween easing.</param>
-        protected TransformSequence<CompositeDrawable> TransformRelativeChildOffsetTo(Vector2 newOffset, double duration = 0, Easing easing = Easing.None) =>
-            this.TransformTo(nameof(RelativeChildOffset), newOffset, duration, easing);
-
-        public override Axes RelativeSizeAxes
-        {
-            get { return base.RelativeSizeAxes; }
-            set
-            {
-                if ((AutoSizeAxes & value) != 0)
-                    throw new InvalidOperationException("No axis can be relatively sized and automatically sized at the same time.");
-
-                base.RelativeSizeAxes = value;
-            }
-        }
-
-        private Axes autoSizeAxes;
-
-        /// <summary>
-        /// Controls which <see cref="Axes"/> are automatically sized w.r.t. <see cref="InternalChildren"/>.
-        /// Children's <see cref="Drawable.BypassAutoSizeAxes"/> are ignored for automatic sizing.
-        /// Most notably, <see cref="Drawable.RelativePositionAxes"/> and <see cref="RelativeSizeAxes"/> of children
-        /// do not affect automatic sizing to avoid circular size dependencies.
-        /// It is not allowed to manually set <see cref="Size"/> (or <see cref="Width"/> / <see cref="Height"/>)
-        /// on any <see cref="Axes"/> which are automatically sized.
-        /// </summary>
-        public virtual Axes AutoSizeAxes
-        {
-            get { return autoSizeAxes; }
-            protected set
-            {
-                if (value == autoSizeAxes)
-                    return;
-
-                if ((RelativeSizeAxes & value) != 0)
-                    throw new InvalidOperationException("No axis can be relatively sized and automatically sized at the same time.");
-
-                autoSizeAxes = value;
-                childrenSizeDependencies.Invalidate();
-                OnSizingChanged();
-            }
-        }
-
-        /// <summary>
-        /// The duration which automatic sizing should take. If zero, then it is instantaneous.
-        /// Otherwise, this is equivalent to applying an automatic size via a resize transform.
-        /// </summary>
-        public float AutoSizeDuration { get; protected set; }
-
-        /// <summary>
-        /// The type of easing which should be used for smooth automatic sizing when <see cref="AutoSizeDuration"/>
-        /// is non-zero.
-        /// </summary>
-        public Easing AutoSizeEasing { get; protected set; }
-
-        /// <summary>
-        /// THIS EVENT PURELY EXISTS FOR THE SCENE GRAPH VISUALIZER. DO NOT USE.
-        /// This event will fire after our <see cref="Size"/> is updated from autosizing.
-        /// </summary>
-        internal event Action OnAutoSize;
-
-        private Cached childrenSizeDependencies = new Cached();
-
-        public override float Width
-        {
-            get
-            {
-                if (!StaticCached.BypassCache && !isComputingChildrenSizeDependencies && (AutoSizeAxes & Axes.X) > 0)
-                    updateChildrenSizeDependencies();
-                return base.Width;
-            }
-
-            set
-            {
-                if ((AutoSizeAxes & Axes.X) != 0)
-                    throw new InvalidOperationException($"The width of a {nameof(CompositeDrawable)} with {nameof(AutoSizeAxes)} should only be manually set if it is relative to its parent.");
-                base.Width = value;
-            }
-        }
-
-        public override float Height
-        {
-            get
-            {
-                if (!StaticCached.BypassCache && !isComputingChildrenSizeDependencies && (AutoSizeAxes & Axes.Y) > 0)
-                    updateChildrenSizeDependencies();
-                return base.Height;
-            }
-
-            set
-            {
-                if ((AutoSizeAxes & Axes.Y) != 0)
-                    throw new InvalidOperationException($"The height of a {nameof(CompositeDrawable)} with {nameof(AutoSizeAxes)} should only be manually set if it is relative to its parent.");
-                base.Height = value;
-            }
-        }
-
-        private bool isComputingChildrenSizeDependencies;
-
-        public override Vector2 Size
-        {
-            get
-            {
-                if (!StaticCached.BypassCache && !isComputingChildrenSizeDependencies && AutoSizeAxes != Axes.None)
-                    updateChildrenSizeDependencies();
-                return base.Size;
-            }
-
-            set
-            {
-                if ((AutoSizeAxes & Axes.Both) != 0)
-                    throw new InvalidOperationException($"The Size of a {nameof(CompositeDrawable)} with {nameof(AutoSizeAxes)} should only be manually set if it is relative to its parent.");
-                base.Size = value;
-            }
-        }
-
-        private Vector2 computeAutoSize()
-        {
-            MarginPadding originalPadding = Padding;
-            MarginPadding originalMargin = Margin;
-
-            try
-            {
-                Padding = new MarginPadding();
-                Margin = new MarginPadding();
-
-                if (AutoSizeAxes == Axes.None) return DrawSize;
-
-                Vector2 maxBoundSize = Vector2.Zero;
-
-                // Find the maximum width/height of children
-                foreach (Drawable c in AliveInternalChildren)
-                {
-                    if (!c.IsPresent)
-                        continue;
-
-                    Vector2 cBound = c.RequiredParentSizeToFit;
-
-                    if ((c.BypassAutoSizeAxes & Axes.X) == 0)
-                        maxBoundSize.X = Math.Max(maxBoundSize.X, cBound.X);
-
-                    if ((c.BypassAutoSizeAxes & Axes.Y) == 0)
-                        maxBoundSize.Y = Math.Max(maxBoundSize.Y, cBound.Y);
-                }
-
-                if ((AutoSizeAxes & Axes.X) == 0)
-                    maxBoundSize.X = DrawSize.X;
-                if ((AutoSizeAxes & Axes.Y) == 0)
-                    maxBoundSize.Y = DrawSize.Y;
-
-                return new Vector2(maxBoundSize.X, maxBoundSize.Y);
-            }
-            finally
-            {
-                Padding = originalPadding;
-                Margin = originalMargin;
-            }
-        }
-
-        private void updateAutoSize()
-        {
-            if (AutoSizeAxes == Axes.None)
-                return;
-
-            Vector2 b = computeAutoSize() + Padding.Total;
-
-            autoSizeResizeTo(new Vector2(
-                (AutoSizeAxes & Axes.X) > 0 ? b.X : base.Width,
-                (AutoSizeAxes & Axes.Y) > 0 ? b.Y : base.Height
-            ), AutoSizeDuration, AutoSizeEasing);
-
-            //note that this is called before autoSize becomes valid. may be something to consider down the line.
-            //might work better to add an OnRefresh event in Cached<> and invoke there.
-            OnAutoSize?.Invoke();
-        }
-
-        private void updateChildrenSizeDependencies()
-        {
-            isComputingChildrenSizeDependencies = true;
-
-            try
-            {
-                if (!childrenSizeDependencies.IsValid)
-                {
-                    updateAutoSize();
-                    childrenSizeDependencies.Validate();
-                }
-            }
-            finally
-            {
-                isComputingChildrenSizeDependencies = false;
-            }
-        }
-
-        private void autoSizeResizeTo(Vector2 newSize, double duration = 0, Easing easing = Easing.None) =>
-            this.TransformTo(this.PopulateTransform(new AutoSizeTransform { Rewindable = false }, newSize, duration, easing));
-
-        /// <summary>
-        /// A helper property for <see cref="autoSizeResizeTo(Vector2, double, Easing)"/> to change the size of <see cref="CompositeDrawable"/>s with <see cref="AutoSizeAxes"/>.
-        /// </summary>
-        private Vector2 baseSize
-        {
-            get { return new Vector2(base.Width, base.Height); }
-
-            set
-            {
-                base.Width = value.X;
-                base.Height = value.Y;
-            }
-        }
-
-        private class AutoSizeTransform : TransformCustom<Vector2, CompositeDrawable>
-        {
-            public AutoSizeTransform()
-                : base(nameof(baseSize))
-            {
-            }
-        }
-
-        #endregion
-    }
-}
->>>>>>> b210a4bd
+}