--- conflicted
+++ resolved
@@ -1991,27 +1991,8 @@
         public bool CanReceivePositionalInput => HandlePositionalInput && IsPresent && !IsMaskedAway;
 
         /// <summary>
-<<<<<<< HEAD
-        /// This method is responsible for building a queue of Drawables to receive keyboard input
-        /// in reverse order. This method is overridden by <see cref="T:Container"/> to be called on all
-=======
-        /// Creates a new InputState with mouse coodinates converted to the coordinate space of our parent.
-        /// </summary>
-        /// <param name="screenSpaceState">The screen-space input state to be cloned and transformed.</param>
-        /// <returns>The cloned and transformed state.</returns>
-        private InputState createCloneInParentSpace(InputState screenSpaceState)
-        {
-            if (screenSpaceState == null) return null;
-
-            var clone = screenSpaceState.Clone();
-            clone.Mouse = new LocalMouseState(screenSpaceState.Mouse.NativeState, this);
-            return clone;
-        }
-
-        /// <summary>
         /// This method is responsible for building a queue of Drawables to receive non-positional input
         /// in reverse order. This method is overridden by <see cref="CompositeDrawable"/> to be called on all
->>>>>>> 70d5ecff
         /// children such that the entire scene graph is covered.
         /// </summary>
         /// <param name="queue">The input queue to be built.</param>
